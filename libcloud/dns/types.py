# Licensed to the Apache Software Foundation (ASF) under one or more
# contributor license agreements.  See the NOTICE file distributed with
# this work for additional information regarding copyright ownership.
# The ASF licenses this file to You under the Apache License, Version 2.0
# (the "License"); you may not use this file except in compliance with
# the License.  You may obtain a copy of the License at
#
#     http://www.apache.org/licenses/LICENSE-2.0
#
# Unless required by applicable law or agreed to in writing, software
# distributed under the License is distributed on an "AS IS" BASIS,
# WITHOUT WARRANTIES OR CONDITIONS OF ANY KIND, either express or implied.
# See the License for the specific language governing permissions and
# limitations under the License.

from libcloud.common.types import LibcloudError

__all__ = [
    'Provider',
    'RecordType',
    'ZoneError',
    'ZoneDoesNotExistError',
    'ZoneAlreadyExistsError',
    'RecordError',
    'RecordDoesNotExistError',
    'RecordAlreadyExistsError'
]


class Provider(object):
    DUMMY = 'dummy'
    LINODE = 'linode'
    RACKSPACE = 'rackspace'
    ZERIGO = 'zerigo'
    ROUTE53 = 'route53'
    HOSTVIRTUAL = 'hostvirtual'
    GANDI = 'gandi'
    GOOGLE = 'google'
    SOFTLAYER = 'softlayer'
    DIGITAL_OCEAN = 'digitalocean'
    AURORADNS = 'auroradns'
<<<<<<< HEAD
    DNSIMPLE = 'dnsimple'
=======
    WORLDWIDEDNS = 'worldwidedns'
>>>>>>> 73842ad8

    # Deprecated
    RACKSPACE_US = 'rackspace_us'
    RACKSPACE_UK = 'rackspace_uk'


class RecordType(object):
    """
    DNS record type.
    """
    A = 'A'
    AAAA = 'AAAA'
    ALIAS = 'ALIAS'
    MX = 'MX'
    NS = 'NS'
    CNAME = 'CNAME'
    DNAME = 'DNAME'
    HINFO = 'HINFO'
    TXT = 'TXT'
    PTR = 'PTR'
    SOA = 'SOA'
    SPF = 'SPF'
    SRV = 'SRV'
    SSHFP = 'SSHFP'
    PTR = 'PTR'
    NAPTR = 'NAPTR'
    REDIRECT = 'REDIRECT'
    GEO = 'GEO'
    URL = 'URL'
    WKS = 'WKS'
    LOC = 'LOC'


class ZoneError(LibcloudError):
    error_type = 'ZoneError'
    kwargs = ('zone_id', )

    def __init__(self, value, driver, zone_id):
        self.zone_id = zone_id
        super(ZoneError, self).__init__(value=value, driver=driver)

    def __str__(self):
        return self.__repr__()

    def __repr__(self):
        return ('<%s in %s, zone_id=%s, value=%s>' %
                (self.error_type, repr(self.driver),
                 self.zone_id, self.value))


class ZoneDoesNotExistError(ZoneError):
    error_type = 'ZoneDoesNotExistError'


class ZoneAlreadyExistsError(ZoneError):
    error_type = 'ZoneAlreadyExistsError'


class RecordError(LibcloudError):
    error_type = 'RecordError'

    def __init__(self, value, driver, record_id):
        self.record_id = record_id
        super(RecordError, self).__init__(value=value, driver=driver)

    def __str__(self):
        return self.__repr__()

    def __repr__(self):
        return ('<%s in %s, record_id=%s, value=%s>' %
                (self.error_type, repr(self.driver),
                 self.record_id, self.value))


class RecordDoesNotExistError(RecordError):
    error_type = 'RecordDoesNotExistError'


class RecordAlreadyExistsError(RecordError):
    error_type = 'RecordAlreadyExistsError'<|MERGE_RESOLUTION|>--- conflicted
+++ resolved
@@ -39,11 +39,8 @@
     SOFTLAYER = 'softlayer'
     DIGITAL_OCEAN = 'digitalocean'
     AURORADNS = 'auroradns'
-<<<<<<< HEAD
+    WORLDWIDEDNS = 'worldwidedns'
     DNSIMPLE = 'dnsimple'
-=======
-    WORLDWIDEDNS = 'worldwidedns'
->>>>>>> 73842ad8
 
     # Deprecated
     RACKSPACE_US = 'rackspace_us'
