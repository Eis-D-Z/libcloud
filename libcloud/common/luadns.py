--- conflicted
+++ resolved
@@ -13,12 +13,10 @@
 # See the License for the specific language governing permissions and
 # limitations under the License.
 
-<<<<<<< HEAD
 from typing import List
 from typing import Dict
-=======
+
 import base64
->>>>>>> 25777a94
 
 import base64
 
