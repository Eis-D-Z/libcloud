--- conflicted
+++ resolved
@@ -171,11 +171,8 @@
     ('libcloud.compute.drivers.maxihost', 'MaxihostNodeDriver'),
     Provider.GRIDSCALE:
     ('libcloud.compute.drivers.gridscale', 'GridscaleNodeDriver'),
-<<<<<<< HEAD
-=======
     Provider.KAMATERA:
     ('libcloud.compute.drivers.kamatera', 'KamateraNodeDriver'),
->>>>>>> c367567b
     Provider.KUBEVIRT:
     ('libcloud.compute.drivers.kubevirt', 'KubeVirtNodeDriver'),
     Provider.GIG_G8:
