# Licensed to the Apache Software Foundation (ASF) under one or more
# contributor license agreements.  See the NOTICE file distributed with
# this work for additional information regarding copyright ownership.
# The ASF licenses this file to You under the Apache License, Version 2.0
# (the "License"); you may not use this file except in compliance with
# the License.  You may obtain a copy of the License at
#
#     http://www.apache.org/licenses/LICENSE-2.0
#
# Unless required by applicable law or agreed to in writing, software
# distributed under the License is distributed on an "AS IS" BASIS,
# WITHOUT WARRANTIES OR CONDITIONS OF ANY KIND, either express or implied.
# See the License for the specific language governing permissions and
# limitations under the License.

"""
Amazon EC2, Eucalyptus, Nimbus and Outscale drivers.
"""

import re
import sys
import base64
import copy
import warnings
import time

from libcloud.utils.py3 import ET
from libcloud.utils.py3 import b, basestring, ensure_string

from libcloud.utils.xml import fixxpath, findtext, findattr, findall
from libcloud.utils.publickey import get_pubkey_ssh2_fingerprint
from libcloud.utils.publickey import get_pubkey_comment
from libcloud.utils.iso8601 import parse_date
from libcloud.common.aws import AWSBaseResponse, SignedAWSConnection
from libcloud.common.aws import DEFAULT_SIGNATURE_VERSION
from libcloud.common.types import (InvalidCredsError, MalformedResponseError,
                                   LibcloudError)
from libcloud.compute.providers import Provider
from libcloud.compute.base import Node, NodeDriver, NodeLocation, NodeSize
from libcloud.compute.base import NodeImage, StorageVolume, VolumeSnapshot
from libcloud.compute.base import KeyPair
from libcloud.compute.types import NodeState, KeyPairDoesNotExistError, \
    StorageVolumeState, VolumeSnapshotState

__all__ = [
    'API_VERSION',
    'NAMESPACE',
    'INSTANCE_TYPES',
    'OUTSCALE_INSTANCE_TYPES',
    'OUTSCALE_SAS_REGION_DETAILS',
    'OUTSCALE_INC_REGION_DETAILS',
    'DEFAULT_EUCA_API_VERSION',
    'EUCA_NAMESPACE',

    'EC2NodeDriver',
    'BaseEC2NodeDriver',

    'NimbusNodeDriver',
    'EucNodeDriver',

    'OutscaleSASNodeDriver',
    'OutscaleINCNodeDriver',

    'EC2NodeLocation',
    'EC2ReservedNode',
    'EC2SecurityGroup',
    'EC2ImportSnapshotTask',
    'EC2PlacementGroup',
    'EC2Network',
    'EC2NetworkSubnet',
    'EC2NetworkInterface',
    'EC2RouteTable',
    'EC2Route',
    'EC2SubnetAssociation',
    'ExEC2AvailabilityZone',

    'IdempotentParamError'
]

API_VERSION = '2016-11-15'
NAMESPACE = 'http://ec2.amazonaws.com/doc/%s/' % (API_VERSION)

# Eucalyptus Constants
DEFAULT_EUCA_API_VERSION = '3.3.0'
EUCA_NAMESPACE = 'http://msgs.eucalyptus.com/%s' % (DEFAULT_EUCA_API_VERSION)

# Outscale Constants
DEFAULT_OUTSCALE_API_VERSION = '2016-04-01'
OUTSCALE_NAMESPACE = 'http://api.outscale.com/wsdl/fcuext/2014-04-15/'

"""
Sizes must be hardcoded, because Amazon doesn't provide an API to fetch them.
From http://aws.amazon.com/ec2/instance-types/
and <http://aws.amazon.com/ec2/previous-generation/>
ram = [MiB], disk = [GB]
"""


def GiB(value):
    return int(value * 1024)


INSTANCE_TYPES = {
    't1.micro': {
        'id': 't1.micro',
        'name': 'Micro Instance',
        'ram': GiB(0.613),
        'disk': 15,  # GB
        'bandwidth': None,
        'extra': {
            'virtualizationTypes': ['paravirtual']
        }
    },
    'm1.small': {
        'id': 'm1.small',
        'name': 'Small Instance',
        'ram': GiB(1.7),
        'disk': 160,  # GB
        'bandwidth': None,
        'extra': {
            'virtualizationTypes': ['paravirtual']
        }
    },
    'm1.medium': {
        'id': 'm1.medium',
        'name': 'Medium Instance',
        'ram': GiB(3.75),
        'disk': 410,  # GB
        'bandwidth': None,
        'extra': {
            'virtualizationTypes': ['paravirtual']
        }
    },
    'm1.large': {
        'id': 'm1.large',
        'name': 'Large Instance',
        'ram': GiB(7.5),
        'disk': 2 * 420,  # GB
        'bandwidth': None,
        'extra': {
            'cpu': 2,
            'virtualizationTypes': ['paravirtual']
        }
    },
    'm1.xlarge': {
        'id': 'm1.xlarge',
        'name': 'Extra Large Instance',
        'ram': GiB(15),
        'disk': 4 * 420,  # GB
        'bandwidth': None,
        'extra': {
            'cpu': 4,
            'virtualizationTypes': ['paravirtual']
        }
    },
    'c1.medium': {
        'id': 'c1.medium',
        'name': 'High-CPU Medium Instance',
        'ram': GiB(1.7),
        'disk': 350,  # GB
        'bandwidth': None,
        'extra': {
            'cpu': 2,
            'virtualizationTypes': ['paravirtual']
        }
    },
    'c1.xlarge': {
        'id': 'c1.xlarge',
        'name': 'High-CPU Extra Large Instance',
        'ram': GiB(7),
        'disk': 4 * 420,  # GB
        'bandwidth': None,
        'extra': {
            'cpu': 8,
            'virtualizationTypes': ['paravirtual']
        }
    },
    'm2.xlarge': {
        'id': 'm2.xlarge',
        'name': 'High-Memory Extra Large Instance',
        'ram': GiB(17.1),
        'disk': 420,  # GB
        'bandwidth': None,
        'extra': {
            'cpu': 2,
            'virtualizationTypes': ['paravirtual']
        }
    },
    'm2.2xlarge': {
        'id': 'm2.2xlarge',
        'name': 'High-Memory Double Extra Large Instance',
        'ram': GiB(34.2),
        'disk': 850,  # GB
        'bandwidth': None,
        'extra': {
            'cpu': 4,
            'virtualizationTypes': ['paravirtual']
        }
    },
    'm2.4xlarge': {
        'id': 'm2.4xlarge',
        'name': 'High-Memory Quadruple Extra Large Instance',
        'ram': GiB(68.4),
        'disk': 2 * 840,  # GB
        'bandwidth': None,
        'extra': {
            'cpu': 8,
            'virtualizationTypes': ['paravirtual']
        }
    },
    'm3.medium': {
        'id': 'm3.medium',
        'name': 'Medium Instance',
        'ram': GiB(3.75),
        'disk': 4,  # GB
        'bandwidth': None,
        'extra': {
            'cpu': 1,
            'virtualizationTypes': ['paravirtual', 'hvm']
        }
    },
    'm3.large': {
        'id': 'm3.large',
        'name': 'Large Instance',
        'ram': GiB(7.5),
        'disk': 32,  # GB
        'bandwidth': None,
        'extra': {
            'cpu': 2,
            'virtualizationTypes': ['paravirtual', 'hvm']
        }
    },
    'm3.xlarge': {
        'id': 'm3.xlarge',
        'name': 'Extra Large Instance',
        'ram': GiB(15),
        'disk': 2 * 40,  # GB
        'bandwidth': None,
        'extra': {
            'cpu': 4,
            'virtualizationTypes': ['paravirtual', 'hvm']
        }
    },
    'm3.2xlarge': {
        'id': 'm3.2xlarge',
        'name': 'Double Extra Large Instance',
        'ram': GiB(30),
        'disk': 2 * 80,  # GB
        'bandwidth': None,
        'extra': {
            'cpu': 8,
            'virtualizationTypes': ['paravirtual', 'hvm']
        }
    },
    'm4.large': {
        'id': 'm4.large',
        'name': 'Large Instance',
        'ram': GiB(8),
        'disk': 0,  # EBS only
        'bandwidth': None,
        'extra': {
            'cpu': 2,
            'virtualizationTypes': ['hvm']
        }
    },
    'm4.xlarge': {
        'id': 'm4.xlarge',
        'name': 'Extra Large Instance',
        'ram': GiB(16),
        'disk': 0,  # EBS only
        'bandwidth': None,
        'extra': {
            'cpu': 4,
            'virtualizationTypes': ['hvm']
        }
    },
    'm4.2xlarge': {
        'id': 'm4.2xlarge',
        'name': 'Double Extra Large Instance',
        'ram': GiB(32),
        'disk': 0,  # EBS only
        'bandwidth': None,
        'extra': {
            'cpu': 8,
            'virtualizationTypes': ['hvm']
        }
    },
    'm4.4xlarge': {
        'id': 'm4.4xlarge',
        'name': 'Quadruple Extra Large Instance',
        'ram': GiB(64),
        'disk': 0,  # EBS only
        'bandwidth': None,
        'extra': {
            'cpu': 16,
            'virtualizationTypes': ['hvm']
        }
    },
    'm4.10xlarge': {
        'id': 'm4.10xlarge',
        'name': '10 Extra Large Instance',
        'ram': GiB(160),
        'disk': 0,  # EBS only
        'bandwidth': None,
        'extra': {
            'cpu': 40,
            'virtualizationTypes': ['hvm']
        }
    },
    'm4.16xlarge': {
        'id': 'm4.16xlarge',
        'name': '16 Extra Large Instance',
        'ram': GiB(256),
        'disk': 0,  # EBS only
        'bandwidth': None,
        'extra': {
            'cpu': 64,
            'virtualizationTypes': ['hvm']
        }
    },
    'cg1.4xlarge': {
        'id': 'cg1.4xlarge',
        'name': 'Cluster GPU Quadruple Extra Large Instance',
        'ram': GiB(22.5),
        'disk': 2 * 840,  # GB
        'bandwidth': None,
        'extra': {
            'cpu': 16,
            'virtualizationTypes': ['hvm']
        }
    },
    'g2.2xlarge': {
        'id': 'g2.2xlarge',
        'name': 'Cluster GPU G2 Double Extra Large Instance',
        'ram': GiB(15),
        'disk': 60,  # GB
        'bandwidth': None,
        'extra': {
            'cpu': 8,
            'virtualizationTypes': ['hvm']
        }
    },
    'g2.8xlarge': {
        'id': 'g2.8xlarge',
        'name': 'Cluster GPU G2 Eight Extra Large Instance',
        'ram': GiB(60),
        'disk': 2 * 120,  # GB
        'bandwidth': None,
        'extra': {
            'cpu': 32,
            'virtualizationTypes': ['hvm']
        }
    },
    'p2.xlarge': {
        'id': 'p2.xlarge',
        'name': 'Cluster GPU P2 Large Instance',
        'ram': GiB(61),
        'disk': 4,
        'bandwidth': None
    },
    'p2.8xlarge': {
        'id': 'p2.8xlarge',
        'name': 'Cluster GPU P2 Large Instance',
        'ram': GiB(488),
        'disk': 32,
        'bandwidth': None
    },
    'p2.16xlarge': {
        'id': 'p2.16xlarge',
        'name': 'Cluster GPU P2 Large Instance',
        'ram': GiB(732),
        'disk': 64,
        'bandwidth': None
    },
    'cc1.4xlarge': {
        'id': 'cc1.4xlarge',
        'name': 'Cluster Compute Quadruple Extra Large Instance',
        'ram': 23552,
        'disk': 1690,
        'bandwidth': None,
        'extra': {
            'virtualizationTypes': ['hvm']
        }
    },
    'cc2.8xlarge': {
        'id': 'cc2.8xlarge',
        'name': 'Cluster Compute Eight Extra Large Instance',
        'ram': GiB(60.5),
        'disk': 4 * 840,  # GB
        'bandwidth': None,
        'extra': {
            'cpu': 32,
            'virtualizationTypes': ['hvm']
        }
    },
    # c3 instances have 2 SSDs of the specified disk size
    'c3.large': {
        'id': 'c3.large',
        'name': 'Compute Optimized Large Instance',
        'ram': GiB(3.75),
        'disk': 2 * 16,  # GB
        'bandwidth': None,
        'extra': {
            'cpu': 2,
            'virtualizationTypes': ['paravirtual', 'hvm']
        }
    },
    'c3.xlarge': {
        'id': 'c3.xlarge',
        'name': 'Compute Optimized Extra Large Instance',
        'ram': GiB(7.5),
        'disk': 2 * 40,  # GB
        'bandwidth': None,
        'extra': {
            'cpu': 4,
            'virtualizationTypes': ['paravirtual', 'hvm']
        }
    },
    'c3.2xlarge': {
        'id': 'c3.2xlarge',
        'name': 'Compute Optimized Double Extra Large Instance',
        'ram': GiB(15),
        'disk': 2 * 80,  # GB
        'bandwidth': None,
        'extra': {
            'cpu': 8,
            'virtualizationTypes': ['paravirtual', 'hvm']
        }
    },
    'c3.4xlarge': {
        'id': 'c3.4xlarge',
        'name': 'Compute Optimized Quadruple Extra Large Instance',
        'ram': GiB(30),
        'disk': 2 * 160,  # GB
        'bandwidth': None,
        'extra': {
            'cpu': 16,
            'virtualizationTypes': ['paravirtual', 'hvm']
        }
    },
    'c3.8xlarge': {
        'id': 'c3.8xlarge',
        'name': 'Compute Optimized Eight Extra Large Instance',
        'ram': GiB(60),
        'disk': 2 * 320,  # GB
        'bandwidth': None,
        'extra': {
            'cpu': 32,
            'virtualizationTypes': ['paravirtual', 'hvm']
        }
    },
    'c4.large': {
        'id': 'c4.large',
        'name': 'Compute Optimized Large Instance',
        'ram': GiB(3.75),
        'disk': 0,  # EBS only
        'bandwidth': None,
        'extra': {
            'cpu': 2,
            'virtualizationTypes': ['hvm']
        }
    },
    'c4.xlarge': {
        'id': 'c4.xlarge',
        'name': 'Compute Optimized Extra Large Instance',
        'ram': GiB(7.5),
        'disk': 0,  # EBS only
        'bandwidth': None,
        'extra': {
            'cpu': 4,
            'virtualizationTypes': ['hvm']
        }
    },
    'c4.2xlarge': {
        'id': 'c4.2xlarge',
        'name': 'Compute Optimized Double Large Instance',
        'ram': GiB(15),
        'disk': 0,  # EBS only
        'bandwidth': None,
        'extra': {
            'cpu': 8,
            'virtualizationTypes': ['hvm']
        }
    },
    'c4.4xlarge': {
        'id': 'c4.4xlarge',
        'name': 'Compute Optimized Quadruple Extra Large Instance',
        'ram': GiB(30),
        'disk': 0,  # EBS only
        'bandwidth': None,
        'extra': {
            'cpu': 16,
            'virtualizationTypes': ['hvm']
        }
    },
    'c4.8xlarge': {
        'id': 'c4.8xlarge',
        'name': 'Compute Optimized Eight Extra Large Instance',
        'ram': GiB(60),
        'disk': 0,  # EBS only
        'bandwidth': None,
        'extra': {
            'cpu': 32,
            'virtualizationTypes': ['hvm']
        }
    },
    'cr1.8xlarge': {
        'id': 'cr1.8xlarge',
        'name': 'High Memory Cluster Eight Extra Large',
        'ram': GiB(244),
        'disk': 2 * 120,  # GB
        'bandwidth': None,
        'extra': {
            'cpu': 32,
            'virtualizationTypes': ['hvm']
        }
    },
    'hs1.4xlarge': {
        'id': 'hs1.4xlarge',
        'name': 'High Storage Quadruple Extra Large Instance',
        'ram': GiB(64),
        'disk': 2 * 1024,  # GB
        'bandwidth': None,
        'extra': {
            'cpu': 16,
            'virtualizationTypes': ['paravirtual']
        }
    },
    'hi1.4xlarge': {
        'id': 'hi1.4xlarge',
        'name': 'High Storage Four Extra Large Instance',
        'ram': GiB(117),
        'disk': 2 * 1024,  # GB
        'bandwidth': None,
        'extra': {
            'cpu': 16,
            'virtualizationTypes': ['paravirtual', 'hvm']
        }
    },
    'hs1.8xlarge': {
        'id': 'hs1.8xlarge',
        'name': 'High Storage Eight Extra Large Instance',
        'ram': GiB(117),
        'disk': 24 * 2000,
        'bandwidth': None,
        'extra': {
            'cpu': 17,
            'virtualizationTypes': ['paravirtual', 'hvm']
        }
    },
    # i2 instances have up to eight SSD drives
    'i2.xlarge': {
        'id': 'i2.xlarge',
        'name': 'High I/O Storage Optimized Extra Large Instance',
        'ram': GiB(30.5),
        'disk': 800,  # GB
        'bandwidth': None,
        'extra': {
            'cpu': 4,
            'virtualizationTypes': ['hvm']
        }
    },
    'i2.2xlarge': {
        'id': 'i2.2xlarge',
        'name': 'High I/O Storage Optimized Double Extra Large Instance',
        'ram': GiB(61),
        'disk': 2 * 800,  # GB
        'bandwidth': None,
        'extra': {
            'cpu': 8,
            'virtualizationTypes': ['hvm']
        }
    },
    'i2.4xlarge': {
        'id': 'i2.4xlarge',
        'name': 'High I/O Storage Optimized Quadruple Large Instance',
        'ram': GiB(122),
        'disk': 4 * 800,  # GB
        'bandwidth': None,
        'extra': {
            'cpu': 16,
            'virtualizationTypes': ['hvm']
        }
    },
    'i2.8xlarge': {
        'id': 'i2.8xlarge',
        'name': 'High I/O Storage Optimized Eight Extra Large Instance',
        'ram': GiB(244),
        'disk': 8 * 800,  # GB
        'bandwidth': None,
        'extra': {
            'cpu': 32,
            'virtualizationTypes': ['hvm']
        }
    },
    'i3.large': {
        'id': 'i3.large',
        'name': 'High I/O Instances',
        'ram': GiB(15.25),
        'disk': 1 * 475,  # GB
        'bandwidth': None,
        'extra': {
            'cpu': 2
        }
    },
    'i3.xlarge': {
        'id': 'i3.xlarge',
        'name': 'High I/O Instances',
        'ram': GiB(30.5),
        'disk': 1 * 950,  # GB
        'bandwidth': None,
        'extra': {
            'cpu': 4
        }
    },
    'i3.2xlarge': {
        'id': 'i3.2xlarge',
        'name': 'High I/O Instances',
        'ram': GiB(61),
        'disk': 1 * 1900,  # GB
        'bandwidth': None,
        'extra': {
            'cpu': 8
        }
    },
    'i3.4xlarge': {
        'id': 'i3.4xlarge',
        'name': 'High I/O Instances',
        'ram': GiB(122),
        'disk': 2 * 1900,  # GB
        'bandwidth': None,
        'extra': {
            'cpu': 16
        }
    },
    'i3.8xlarge': {
        'id': 'i3.8xlarge',
        'name': 'High I/O Instances',
        'ram': GiB(244),
        'disk': 4 * 1900,  # GB
        'bandwidth': None,
        'extra': {
            'cpu': 32
        }
    },
    'i3.16xlarge': {
        'id': 'i3.16xlarge',
        'name': 'High I/O Instances',
        'ram': GiB(488),
        'disk': 8 * 1900,  # GB
        'bandwidth': None,
        'extra': {
            'cpu': 64
        }
    },
    'd2.xlarge': {
        'id': 'd2.xlarge',
        'name': 'Dense Storage Optimized Extra Large Instance',
        'ram': GiB(30.5),
        'disk': 3 * 2000,  # GB
        'bandwidth': None,
        'extra': {
            'cpu': 4,
            'virtualizationTypes': ['hvm']
        }
    },
    'd2.2xlarge': {
        'id': 'd2.2xlarge',
        'name': 'Dense Storage Optimized Double Extra Large Instance',
        'ram': GiB(61),
        'disk': 6 * 2000,  # GB
        'bandwidth': None,
        'extra': {
            'cpu': 8,
            'virtualizationTypes': ['hvm']
        }
    },
    'd2.4xlarge': {
        'id': 'd2.4xlarge',
        'name': 'Dense Storage Optimized Quadruple Extra Large Instance',
        'ram': GiB(122),
        'disk': 12 * 2000,  # GB
        'bandwidth': None,
        'extra': {
            'cpu': 16,
            'virtualizationTypes': ['hvm']
        }
    },
    'd2.8xlarge': {
        'id': 'd2.8xlarge',
        'name': 'Dense Storage Optimized Eight Extra Large Instance',
        'ram': GiB(244),
        'disk': 24 * 2000,  # GB
        'bandwidth': None,
        'extra': {
            'cpu': 36,
            'virtualizationTypes': ['hvm']
        }
    },
    # 1x SSD
    'r3.large': {
        'id': 'r3.large',
        'name': 'Memory Optimized Large instance',
        'ram': GiB(15.25),
        'disk': 32,  # GB
        'bandwidth': None,
        'extra': {
            'cpu': 2,
            'virtualizationTypes': ['hvm']
        }
    },
    'r3.xlarge': {
        'id': 'r3.xlarge',
        'name': 'Memory Optimized Extra Large instance',
        'ram': GiB(30.5),
        'disk': 80,  # GB
        'bandwidth': None,
        'extra': {
            'cpu': 4,
            'virtualizationTypes': ['hvm']
        }
    },
    'r3.2xlarge': {
        'id': 'r3.2xlarge',
        'name': 'Memory Optimized Double Extra Large instance',
        'ram': GiB(61),
        'disk': 160,  # GB
        'bandwidth': None,
        'extra': {
            'cpu': 8,
            'virtualizationTypes': ['hvm']
        }
    },
    'r3.4xlarge': {
        'id': 'r3.4xlarge',
        'name': 'Memory Optimized Quadruple Extra Large instance',
        'ram': GiB(122),
        'disk': 320,  # GB
        'bandwidth': None,
        'extra': {
            'cpu': 16,
            'virtualizationTypes': ['hvm']
        }
    },
    'r3.8xlarge': {
        'id': 'r3.8xlarge',
        'name': 'Memory Optimized Eight Extra Large instance',
        'ram': GiB(244),
        'disk': 2 * 320,  # GB
        'bandwidth': None,
        'extra': {
            'cpu': 32,
            'virtualizationTypes': ['hvm']
        }
    },
    'r4.large': {
        'id': 'r4.large',
        'name': 'Memory Optimized Large instance',
        'ram': GiB(15.25),
        'disk': 0,  # GB
        'bandwidth': None,
        'extra': {
            'cpu': 2
        }
    },
    'r4.xlarge': {
        'id': 'r4.xlarge',
        'name': 'Memory Optimized Extra Large instance',
        'ram': GiB(30.5),
        'disk': 0,  # GB
        'bandwidth': None,
        'extra': {
            'cpu': 4
        }
    },
    'r4.2xlarge': {
        'id': 'r4.2xlarge',
        'name': 'Memory Optimized Double Extra Large instance',
        'ram': GiB(61),
        'disk': 0,  # GB
        'bandwidth': None,
        'extra': {
            'cpu': 8
        }
    },
    'r4.4xlarge': {
        'id': 'r4.4xlarge',
        'name': 'Memory Optimized Quadruple Extra Large instance',
        'ram': GiB(122),
        'disk': 0,  # GB
        'bandwidth': None,
        'extra': {
            'cpu': 16
        }
    },
    'r4.8xlarge': {
        'id': 'r4.8xlarge',
        'name': 'Memory Optimized Eight Extra Large instance',
        'ram': GiB(244),
        'disk': 0,  # GB
        'bandwidth': None,
        'extra': {
            'cpu': 32
        }
    },
    'r4.16xlarge': {
        'id': 'r4.16xlarge',
        'name': 'Memory Optimized Sixteen Extra Large instance',
        'ram': GiB(488),
        'disk': 0,  # GB
        'bandwidth': None,
        'extra': {
            'cpu': 64
        }
    },
    # Burstable Performance General Purpose
    't2.nano': {
        'id': 't2.nano',
        'name': 'Burstable Performance Nano Instance',
        'ram': 512,
        'disk': 0,  # EBS Only
        'bandwidth': None,
        'extra': {
            'cpu': 1,
            'virtualizationTypes': ['hvm']
        }
    },
    't2.micro': {
        'id': 't2.micro',
        'name': 'Burstable Performance Micro Instance',
        'ram': GiB(1),
        'disk': 0,  # EBS Only
        'bandwidth': None,
        'extra': {
            'cpu': 1,
            'virtualizationTypes': ['hvm']
        }
    },
    't2.small': {
        'id': 't2.small',
        'name': 'Burstable Performance Small Instance',
        'ram': GiB(2),
        'disk': 0,  # EBS Only
        'bandwidth': None,
        'extra': {
            'cpu': 11,
            'virtualizationTypes': ['hvm']
        }
    },
    't2.medium': {
        'id': 't2.medium',
        'name': 'Burstable Performance Medium Instance',
        'ram': GiB(4),
        'disk': 0,  # EBS Only
        'bandwidth': None,
        'extra': {
            'cpu': 2,
            'virtualizationTypes': ['hvm']
        }
    },
    't2.large': {
        'id': 't2.large',
        'name': 'Burstable Performance Medium Instance',
        'ram': GiB(8),
        'disk': 0,  # EBS Only
        'bandwidth': None,
        'extra': {
            'cpu': 2,
            'virtualizationTypes': ['hvm']
        }
    },
    'x1.32xlarge': {
        'id': 'x1.32xlarge',
        'name': 'Memory Optimized ThirtyTwo Extra Large instance',
        'ram': GiB(1952),
        'disk': 2 * 1920,  # GB
        'bandwidth': None,
        'extra': {
            'cpu': 128,
            'virtualizationTypes': ['hvm']
        }
    }
}

#  From <https://aws.amazon.com/marketplace/help/200777880>
REGION_DETAILS = {
    # US East (Northern Virginia) Region
    'us-east-1': {
        'endpoint': 'ec2.us-east-1.amazonaws.com',
        'api_name': 'ec2_us_east',
        'country': 'USA',
        'signature_version': '2',
        'instance_types': [
            't1.micro',
            'm1.small',
            'm1.medium',
            'm1.large',
            'm1.xlarge',
            'm2.xlarge',
            'm2.2xlarge',
            'm2.4xlarge',
            'm3.medium',
            'm3.large',
            'm3.xlarge',
            'm3.2xlarge',
            'm4.large',
            'm4.xlarge',
            'm4.2xlarge',
            'm4.4xlarge',
            'm4.10xlarge',
            'm4.16xlarge',
            'c1.medium',
            'c1.xlarge',
            'cc2.8xlarge',
            'c3.large',
            'c3.xlarge',
            'c3.2xlarge',
            'c3.4xlarge',
            'c3.8xlarge',
            'c4.large',
            'c4.xlarge',
            'c4.2xlarge',
            'c4.4xlarge',
            'c4.8xlarge',
            'cg1.4xlarge',
            'g2.2xlarge',
            'g2.8xlarge',
            'cr1.8xlarge',
            'hs1.8xlarge',
            'hi1.4xlarge',
            'i2.xlarge',
            'i2.2xlarge',
            'i2.4xlarge',
            'i2.8xlarge',
            'i3.large',
            'i3.xlarge',
            'i3.2xlarge',
            'i3.4xlarge',
            'i3.8xlarge',
            'i3.16xlarge',
            'd2.xlarge',
            'd2.2xlarge',
            'd2.4xlarge',
            'd2.8xlarge',
            'r3.large',
            'r3.xlarge',
            'r3.2xlarge',
            'r3.4xlarge',
            'r3.8xlarge',
            'r4.large',
            'r4.xlarge',
            'r4.2xlarge',
            'r4.4xlarge',
            'r4.8xlarge',
            'r4.16xlarge',
            't2.nano',
            't2.micro',
            't2.small',
            't2.medium',
            't2.large',
            'x1.32xlarge'
        ]
    },
    # US West (Northern California) Region
    'us-west-1': {
        'endpoint': 'ec2.us-west-1.amazonaws.com',
        'api_name': 'ec2_us_west',
        'country': 'USA',
        'signature_version': '2',
        'instance_types': [
            't1.micro',
            'm1.small',
            'm1.medium',
            'm1.large',
            'm1.xlarge',
            'm2.xlarge',
            'm2.2xlarge',
            'm2.4xlarge',
            'm3.medium',
            'm3.large',
            'm3.xlarge',
            'm3.2xlarge',
            'm4.large',
            'm4.xlarge',
            'm4.2xlarge',
            'm4.4xlarge',
            'm4.10xlarge',
            'm4.16xlarge',
            'c1.medium',
            'c1.xlarge',
            'g2.2xlarge',
            'g2.8xlarge',
            'c3.large',
            'c3.xlarge',
            'c3.2xlarge',
            'c3.4xlarge',
            'c3.8xlarge',
            'c4.large',
            'c4.xlarge',
            'c4.2xlarge',
            'c4.4xlarge',
            'c4.8xlarge',
            'i2.xlarge',
            'i2.2xlarge',
            'i2.4xlarge',
            'i2.8xlarge',
            'i3.large',
            'i3.xlarge',
            'i3.2xlarge',
            'i3.4xlarge',
            'i3.8xlarge',
            'i3.16xlarge',
            'r3.large',
            'r3.xlarge',
            'r3.2xlarge',
            'r3.4xlarge',
            'r3.8xlarge',
            'r4.large',
            'r4.xlarge',
            'r4.2xlarge',
            'r4.4xlarge',
            'r4.8xlarge',
            'r4.16xlarge',
            't2.nano',
            't2.micro',
            't2.small',
            't2.medium',
            't2.large'
        ]
    },
    # US East (Ohio) Region
    'us-east-2': {
        'endpoint': 'ec2.us-east-2.amazonaws.com',
        'api_name': 'ec2_us_east_ohio',
        'country': 'USA',
        'signature_version': '4',
        'instance_types': [
            't1.micro',
            'm1.small',
            'm1.medium',
            'm1.large',
            'm1.xlarge',
            'm2.xlarge',
            'm2.2xlarge',
            'm2.4xlarge',
            'm3.medium',
            'm3.large',
            'm3.xlarge',
            'm3.2xlarge',
            'm4.large',
            'm4.xlarge',
            'm4.2xlarge',
            'm4.4xlarge',
            'm4.10xlarge',
            'm4.16xlarge',
            'c1.medium',
            'c1.xlarge',
            'cc2.8xlarge',
            'c3.large',
            'c3.xlarge',
            'c3.2xlarge',
            'c3.4xlarge',
            'c3.8xlarge',
            'c4.large',
            'c4.xlarge',
            'c4.2xlarge',
            'c4.4xlarge',
            'c4.8xlarge',
            'cg1.4xlarge',
            'g2.2xlarge',
            'g2.8xlarge',
            'cr1.8xlarge',
            'hs1.8xlarge',
            'hi1.4xlarge',
            'i2.xlarge',
            'i2.2xlarge',
            'i2.4xlarge',
            'i2.8xlarge',
            'i3.large',
            'i3.xlarge',
            'i3.2xlarge',
            'i3.4xlarge',
            'i3.8xlarge',
            'i3.16xlarge',
            'd2.xlarge',
            'd2.2xlarge',
            'd2.4xlarge',
            'd2.8xlarge',
            'r3.large',
            'r3.xlarge',
            'r3.2xlarge',
            'r3.4xlarge',
            'r3.8xlarge',
            'r4.large',
            'r4.xlarge',
            'r4.2xlarge',
            'r4.4xlarge',
            'r4.8xlarge',
            'r4.16xlarge',
            't2.nano',
            't2.micro',
            't2.small',
            't2.medium',
            't2.large',
            'x1.32xlarge'
        ]
    },
    # US West (Oregon) Region
    'us-west-2': {
        'endpoint': 'ec2.us-west-2.amazonaws.com',
        'api_name': 'ec2_us_west_oregon',
        'country': 'US',
        'signature_version': '2',
        'instance_types': [
            't1.micro',
            'm1.small',
            'm1.medium',
            'm1.large',
            'm1.xlarge',
            'm2.xlarge',
            'm2.2xlarge',
            'm2.4xlarge',
            'm3.medium',
            'm3.large',
            'm3.xlarge',
            'm3.2xlarge',
            'm4.large',
            'm4.xlarge',
            'm4.2xlarge',
            'm4.4xlarge',
            'm4.10xlarge',
            'm4.16xlarge',
            'c1.medium',
            'c1.xlarge',
            'g2.2xlarge',
            'g2.8xlarge',
            'p2.xlarge',
            'p2.8xlarge',
            'p2.16xlarge',
            'c3.large',
            'c3.xlarge',
            'c3.2xlarge',
            'c3.4xlarge',
            'c3.8xlarge',
            'c4.large',
            'c4.xlarge',
            'c4.2xlarge',
            'c4.4xlarge',
            'c4.8xlarge',
            'hs1.8xlarge',
            'hi1.4xlarge',
            'cc2.8xlarge',
            'i2.xlarge',
            'i2.2xlarge',
            'i2.4xlarge',
            'i2.8xlarge',
            'i3.large',
            'i3.xlarge',
            'i3.2xlarge',
            'i3.4xlarge',
            'i3.8xlarge',
            'i3.16xlarge',
            'd2.xlarge',
            'd2.2xlarge',
            'd2.4xlarge',
            'd2.8xlarge',
            'r3.large',
            'r3.xlarge',
            'r3.2xlarge',
            'r3.4xlarge',
            'r3.8xlarge',
            'r4.large',
            'r4.xlarge',
            'r4.2xlarge',
            'r4.4xlarge',
            'r4.8xlarge',
            'r4.16xlarge',
            't2.nano',
            't2.micro',
            't2.small',
            't2.medium',
            't2.large',
            'x1.32xlarge'
        ]
    },
    # EU (Ireland) Region
    'eu-west-1': {
        'endpoint': 'ec2.eu-west-1.amazonaws.com',
        'api_name': 'ec2_eu_west',
        'country': 'Ireland',
        'signature_version': '2',
        'instance_types': [
            't1.micro',
            'm1.small',
            'm1.medium',
            'm1.large',
            'm1.xlarge',
            'm2.xlarge',
            'm2.2xlarge',
            'm2.4xlarge',
            'm3.medium',
            'm3.large',
            'm3.xlarge',
            'm3.2xlarge',
            'm4.large',
            'm4.xlarge',
            'm4.2xlarge',
            'm4.4xlarge',
            'm4.10xlarge',
            'm4.16xlarge',
            'c1.medium',
            'c1.xlarge',
            'g2.2xlarge',
            'g2.8xlarge',
            'c3.large',
            'c3.xlarge',
            'c3.2xlarge',
            'c3.4xlarge',
            'c3.8xlarge',
            'c4.large',
            'c4.xlarge',
            'c4.2xlarge',
            'c4.4xlarge',
            'c4.8xlarge',
            'hs1.8xlarge',
            'hi1.4xlarge',
            'cc2.8xlarge',
            'i2.xlarge',
            'i2.2xlarge',
            'i2.4xlarge',
            'i2.8xlarge',
            'i3.large',
            'i3.xlarge',
            'i3.2xlarge',
            'i3.4xlarge',
            'i3.8xlarge',
            'i3.16xlarge',
            'd2.xlarge',
            'd2.2xlarge',
            'd2.4xlarge',
            'd2.8xlarge',
            'r3.large',
            'r3.xlarge',
            'r3.2xlarge',
            'r3.4xlarge',
            'r3.8xlarge',
            'r4.large',
            'r4.xlarge',
            'r4.2xlarge',
            'r4.4xlarge',
            'r4.8xlarge',
            'r4.16xlarge',
            't2.nano',
            't2.micro',
            't2.small',
            't2.medium',
            't2.large',
            'x1.32xlarge'
        ]
    },
    # EU (London) Region
    'eu-west-2': {
        'endpoint': 'ec2.eu-west-2.amazonaws.com',
        'api_name': 'ec2_eu_west_london',
        'country': 'United Kingdom',
        'signature_version': '4',
        'instance_types': [
            't1.micro',
            'm1.small',
            'm1.medium',
            'm1.large',
            'm1.xlarge',
            'm2.xlarge',
            'm2.2xlarge',
            'm2.4xlarge',
            'm3.medium',
            'm3.large',
            'm3.xlarge',
            'm3.2xlarge',
            'm4.large',
            'm4.xlarge',
            'm4.2xlarge',
            'm4.4xlarge',
            'm4.10xlarge',
            'm4.16xlarge',
            'c1.medium',
            'c1.xlarge',
            'cc2.8xlarge',
            'c3.large',
            'c3.xlarge',
            'c3.2xlarge',
            'c3.4xlarge',
            'c3.8xlarge',
            'c4.large',
            'c4.xlarge',
            'c4.2xlarge',
            'c4.4xlarge',
            'c4.8xlarge',
            'cg1.4xlarge',
            'g2.2xlarge',
            'g2.8xlarge',
            'cr1.8xlarge',
            'hs1.8xlarge',
            'i2.xlarge',
            'i2.2xlarge',
            'i2.4xlarge',
            'i2.8xlarge',
            'i3.large',
            'i3.xlarge',
            'i3.2xlarge',
            'i3.4xlarge',
            'i3.8xlarge',
            'i3.16xlarge',
            'd2.xlarge',
            'd2.2xlarge',
            'd2.4xlarge',
            'd2.8xlarge',
            'r3.large',
            'r3.xlarge',
            'r3.2xlarge',
            'r3.4xlarge',
            'r3.8xlarge',
            't2.nano',
            't2.micro',
            't2.small',
            't2.medium',
            't2.large',
            'x1.32xlarge'
        ]
    },
    # EU (Frankfurt) Region
    'eu-central-1': {
        'endpoint': 'ec2.eu-central-1.amazonaws.com',
        'api_name': 'ec2_eu_central',
        'country': 'Frankfurt',
        'signature_version': '4',
        'instance_types': [
            'm3.medium',
            'm3.large',
            'm3.xlarge',
            'm3.2xlarge',
            'c3.large',
            'c3.xlarge',
            'c3.2xlarge',
            'c3.4xlarge',
            'c4.large',
            'c4.xlarge',
            'c4.2xlarge',
            'c4.4xlarge',
            'c4.8xlarge',
            'm4.large',
            'm4.xlarge',
            'm4.2xlarge',
            'm4.4xlarge',
            'm4.10xlarge',
            'm4.16xlarge',
            'c3.8xlarge',
            'i2.xlarge',
            'i2.2xlarge',
            'i2.4xlarge',
            'i2.8xlarge',
            'i3.large',
            'i3.xlarge',
            'i3.2xlarge',
            'i3.4xlarge',
            'i3.8xlarge',
            'i3.16xlarge',
            'd2.xlarge',
            'd2.2xlarge',
            'd2.4xlarge',
            'd2.8xlarge',
            'r3.large',
            'r3.xlarge',
            'r3.2xlarge',
            'r3.4xlarge',
            'r3.8xlarge',
            'r4.large',
            'r4.xlarge',
            'r4.2xlarge',
            'r4.4xlarge',
            'r4.8xlarge',
            'r4.16xlarge',
            't2.micro',
            't2.small',
            't2.medium',
            't2.large',
            'x1.32xlarge'
        ]
    },
    # Asia Pacific (Mumbai, India) Region
    'ap-south-1': {
        'endpoint': 'ec2.ap-south-1.amazonaws.com',
        'api_name': 'ec2_ap_south_1',
        'country': 'India',
        'signature_version': '4',
        'instance_types': [
            't2.nano',
            't2.micro',
            't2.small',
            't2.medium',
            't2.large',
            'm4.large',
            'm4.xlarge',
            'm4.2xlarge',
            'm4.4xlarge',
            'm4.10xlarge',
            'm4.16xlarge',
            'c4.large',
            'c4.xlarge',
            'c4.2xlarge',
            'c4.4xlarge',
            'c4.8xlarge',
            'r3.large',
            'r3.xlarge',
            'r3.2xlarge',
            'r3.4xlarge',
            'r3.8xlarge',
            'r4.large',
            'r4.xlarge',
            'r4.2xlarge',
            'r4.4xlarge',
            'r4.8xlarge',
            'r4.16xlarge',
            'i2.xlarge',
            'i2.2xlarge',
            'i2.4xlarge',
            'i2.8xlarge',
            'i3.large',
            'i3.xlarge',
            'i3.2xlarge',
            'i3.4xlarge',
            'i3.8xlarge',
            'i3.16xlarge',
            'd2.xlarge',
            'd2.2xlarge',
            'd2.4xlarge',
            'd2.8xlarge'
        ]
    },
    # Asia Pacific (Singapore) Region
    'ap-southeast-1': {
        'endpoint': 'ec2.ap-southeast-1.amazonaws.com',
        'api_name': 'ec2_ap_southeast',
        'country': 'Singapore',
        'signature_version': '2',
        'instance_types': [
            't1.micro',
            'm1.small',
            'm1.medium',
            'm1.large',
            'm1.xlarge',
            'm2.xlarge',
            'm2.2xlarge',
            'm2.4xlarge',
            'm3.medium',
            'm3.large',
            'm3.xlarge',
            'm3.2xlarge',
            'm4.large',
            'm4.xlarge',
            'm4.2xlarge',
            'm4.4xlarge',
            'm4.10xlarge',
            'm4.16xlarge',
            'c1.medium',
            'c1.xlarge',
            'c3.large',
            'c3.xlarge',
            'c3.2xlarge',
            'c3.4xlarge',
            'c3.8xlarge',
            'c4.large',
            'c4.xlarge',
            'c4.2xlarge',
            'c4.4xlarge',
            'c4.8xlarge',
            'hs1.8xlarge',
            'hi1.4xlarge',
            'i2.xlarge',
            'i2.2xlarge',
            'i2.4xlarge',
            'i2.8xlarge',
            'i3.large',
            'i3.xlarge',
            'i3.2xlarge',
            'i3.4xlarge',
            'i3.8xlarge',
            'i3.16xlarge',
            'd2.xlarge',
            'd2.2xlarge',
            'd2.4xlarge',
            'd2.8xlarge',
            't2.nano',
            't2.micro',
            't2.small',
            't2.medium',
            't2.large',
            'r4.large',
            'r4.xlarge',
            'r4.2xlarge',
            'r4.4xlarge',
            'r4.8xlarge',
            'r4.16xlarge',
            'x1.32xlarge'
        ]
    },
    # Asia Pacific (Tokyo) Region
    'ap-northeast-1': {
        'endpoint': 'ec2.ap-northeast-1.amazonaws.com',
        'api_name': 'ec2_ap_northeast',
        'country': 'Japan',
        'signature_version': '2',
        'instance_types': [
            't1.micro',
            'm1.small',
            'm1.medium',
            'm1.large',
            'm1.xlarge',
            'm2.xlarge',
            'm2.2xlarge',
            'm2.4xlarge',
            'm3.medium',
            'm3.large',
            'm3.xlarge',
            'm3.2xlarge',
            'c1.medium',
            'g2.2xlarge',
            'g2.8xlarge',
            'c1.xlarge',
            'c3.large',
            'c3.xlarge',
            'c3.2xlarge',
            'c3.4xlarge',
            'c3.8xlarge',
            'c4.large',
            'c4.xlarge',
            'c4.2xlarge',
            'c4.4xlarge',
            'c4.8xlarge',
            'm4.large',
            'm4.xlarge',
            'm4.2xlarge',
            'm4.4xlarge',
            'm4.10xlarge',
            'm4.16xlarge',
            'hs1.8xlarge',
            'hi1.4xlarge',
            'i2.xlarge',
            'i2.2xlarge',
            'i2.4xlarge',
            'i2.8xlarge',
            'i3.large',
            'i3.xlarge',
            'i3.2xlarge',
            'i3.4xlarge',
            'i3.8xlarge',
            'i3.16xlarge',
            'd2.xlarge',
            'd2.2xlarge',
            'd2.4xlarge',
            'd2.8xlarge',
            'r3.large',
            'r3.xlarge',
            'r3.2xlarge',
            'r3.4xlarge',
            'r3.8xlarge',
            'r4.large',
            'r4.xlarge',
            'r4.2xlarge',
            'r4.4xlarge',
            'r4.8xlarge',
            'r4.16xlarge',
            't2.nano',
            't2.micro',
            't2.small',
            't2.medium',
            't2.large',
            'x1.32xlarge'
        ]
    },
    # Asia Pacific (Seoul) Region
    'ap-northeast-2': {
        'endpoint': 'ec2.ap-northeast-2.amazonaws.com',
        'api_name': 'ec2_ap_northeast',
        'country': 'South Korea',
        'signature_version': '4',
        'instance_types': [
            'c4.large',
            'c4.xlarge',
            'c4.2xlarge',
            'c4.4xlarge',
            'c4.8xlarge',
            'm4.large',
            'm4.xlarge',
            'm4.2xlarge',
            'm4.4xlarge',
            'm4.10xlarge',
            'm4.16xlarge',
            'i2.xlarge',
            'i2.2xlarge',
            'i2.4xlarge',
            'i2.8xlarge',
            'i3.large',
            'i3.xlarge',
            'i3.2xlarge',
            'i3.4xlarge',
            'i3.8xlarge',
            'i3.16xlarge',
            'd2.xlarge',
            'd2.2xlarge',
            'd2.4xlarge',
            'd2.8xlarge',
            'r3.large',
            'r3.xlarge',
            'r3.2xlarge',
            'r3.4xlarge',
            'r3.8xlarge',
            'r4.large',
            'r4.xlarge',
            'r4.2xlarge',
            'r4.4xlarge',
            'r4.8xlarge',
            'r4.16xlarge',
            't2.nano',
            't2.micro',
            't2.small',
            't2.medium',
            't2.large',
            'x1.32xlarge'
        ]
    },
    # South America (Sao Paulo) Region
    'sa-east-1': {
        'endpoint': 'ec2.sa-east-1.amazonaws.com',
        'api_name': 'ec2_sa_east',
        'country': 'Brazil',
        'signature_version': '2',
        'instance_types': [
            't1.micro',
            'm1.small',
            'm1.medium',
            'm1.large',
            'm1.xlarge',
            'm2.xlarge',
            'm2.2xlarge',
            'm2.4xlarge',
            'm3.medium',
            'm3.large',
            'm3.xlarge',
            'm3.2xlarge',
            'm4.large',
            'm4.xlarge',
            'm4.2xlarge',
            'm4.4xlarge',
            'm4.10xlarge',
            'm4.16xlarge',
            'c1.medium',
            'c1.xlarge',
            'r4.large',
            'r4.xlarge',
            'r4.2xlarge',
            'r4.4xlarge',
            'r4.8xlarge',
            'r4.16xlarge',
            't2.nano',
            't2.micro',
            't2.small',
            't2.medium',
            't2.large'
        ]
    },
    # Asia Pacific (Sydney) Region
    'ap-southeast-2': {
        'endpoint': 'ec2.ap-southeast-2.amazonaws.com',
        'api_name': 'ec2_ap_southeast_2',
        'country': 'Australia',
        'signature_version': '2',
        'instance_types': [
            't1.micro',
            'm1.small',
            'm1.medium',
            'm1.large',
            'm1.xlarge',
            'm2.xlarge',
            'm2.2xlarge',
            'm2.4xlarge',
            'm3.medium',
            'm3.large',
            'm3.xlarge',
            'm3.2xlarge',
            'm4.large',
            'm4.xlarge',
            'm4.2xlarge',
            'm4.4xlarge',
            'm4.10xlarge',
            'm4.16xlarge',
            'c1.medium',
            'c1.xlarge',
            'c3.large',
            'c3.xlarge',
            'c3.2xlarge',
            'c3.4xlarge',
            'c3.8xlarge',
            'c4.large',
            'c4.xlarge',
            'c4.2xlarge',
            'c4.4xlarge',
            'c4.8xlarge',
            'hs1.8xlarge',
            'hi1.4xlarge',
            'i2.xlarge',
            'i2.2xlarge',
            'i2.4xlarge',
            'i2.8xlarge',
            'i3.large',
            'i3.xlarge',
            'i3.2xlarge',
            'i3.4xlarge',
            'i3.8xlarge',
            'i3.16xlarge',
            'd2.xlarge',
            'd2.2xlarge',
            'd2.4xlarge',
            'd2.8xlarge',
            'r3.large',
            'r3.xlarge',
            'r3.2xlarge',
            'r3.4xlarge',
            'r3.8xlarge',
            'r4.large',
            'r4.xlarge',
            'r4.2xlarge',
            'r4.4xlarge',
            'r4.8xlarge',
            'r4.16xlarge',
            't2.micro',
            't2.small',
            't2.medium',
            't2.large',
            'x1.32xlarge'
        ]
    },
    # Canada (Central) Region
    'ca-central-1': {
        'endpoint': 'ec2.ca-central-1.amazonaws.com',
        'api_name': 'ec2_ca_central_1',
        'country': 'Canada',
        'signature_version': '4',
        'instance_types': [
            't1.micro',
            'm1.small',
            'm1.medium',
            'm1.large',
            'm1.xlarge',
            'm2.xlarge',
            'm2.2xlarge',
            'm2.4xlarge',
            'm3.medium',
            'm3.large',
            'm3.xlarge',
            'm3.2xlarge',
            'm4.large',
            'm4.xlarge',
            'm4.2xlarge',
            'm4.4xlarge',
            'm4.10xlarge',
            'm4.16xlarge',
            'c1.medium',
            'c1.xlarge',
            'cc2.8xlarge',
            'c3.large',
            'c3.xlarge',
            'c3.2xlarge',
            'c3.4xlarge',
            'c3.8xlarge',
            'c4.large',
            'c4.xlarge',
            'c4.2xlarge',
            'c4.4xlarge',
            'c4.8xlarge',
            'cg1.4xlarge',
            'g2.2xlarge',
            'g2.8xlarge',
            'cr1.8xlarge',
            'hs1.8xlarge',
            'i2.xlarge',
            'i2.2xlarge',
            'i2.4xlarge',
            'i2.8xlarge',
            'i3.large',
            'i3.xlarge',
            'i3.2xlarge',
            'i3.4xlarge',
            'i3.8xlarge',
            'i3.16xlarge',
            'd2.xlarge',
            'd2.2xlarge',
            'd2.4xlarge',
            'd2.8xlarge',
            'r3.large',
            'r3.xlarge',
            'r3.2xlarge',
            'r3.4xlarge',
            'r3.8xlarge',
            't2.nano',
            't2.micro',
            't2.small',
            't2.medium',
            't2.large',
            'x1.32xlarge'
        ]
    },
    'us-gov-west-1': {
        'endpoint': 'ec2.us-gov-west-1.amazonaws.com',
        'api_name': 'ec2_us_govwest',
        'country': 'US',
        'signature_version': '2',
        'instance_types': [
            't1.micro',
            'm1.small',
            'm1.medium',
            'm1.large',
            'm1.xlarge',
            'm2.xlarge',
            'm2.2xlarge',
            'm2.4xlarge',
            'm3.medium',
            'm3.large',
            'm3.xlarge',
            'm3.2xlarge',
            'm4.large',
            'm4.xlarge',
            'm4.2xlarge',
            'm4.4xlarge',
            'm4.10xlarge',
            'm4.16xlarge',
            'c1.medium',
            'c1.xlarge',
            'g2.2xlarge',
            'g2.8xlarge',
            'c3.large',
            'c3.xlarge',
            'c3.2xlarge',
            'c3.4xlarge',
            'c3.8xlarge',
            'c4.large',
            'c4.xlarge',
            'c4.2xlarge',
            'c4.4xlarge',
            'c4.8xlarge',
            'hs1.4xlarge',
            'hs1.8xlarge',
            'hi1.4xlarge',
            'i2.xlarge',
            'i2.2xlarge',
            'i2.4xlarge',
            'i2.8xlarge',
            'i3.large',
            'i3.xlarge',
            'i3.2xlarge',
            'i3.4xlarge',
            'i3.8xlarge',
            'i3.16xlarge',
            'r3.large',
            'r3.xlarge',
            'r3.2xlarge',
            'r3.4xlarge',
            'r3.8xlarge',
            'r4.large',
            'r4.xlarge',
            'r4.2xlarge',
            'r4.4xlarge',
            'r4.8xlarge',
            'r4.16xlarge',
            't2.nano',
            't2.micro',
            't2.small',
            't2.medium',
            't2.large'
        ]
    },
<<<<<<< HEAD
=======
    # China (North) Region
    'cn-north-1': {
        'endpoint': 'ec2.cn-north-1.amazonaws.com.cn',
        'api_name': 'ec2_cn_north',
        'country': 'China',
        'signature_version': '4',
        'instance_types': [
            't1.micro',
            't2.micro',
            't2.small',
            't2.medium',
            't2.large',
            't2.xlarge',
            't2.2xlarge',
            'm4.large',
            'm4.xlarge',
            'm4.2xlarge',
            'm4.4xlarge',
            'm4.10xlarge',
            'm4.16xlarge',
            'm3.medium',
            'm3.large',
            'm3.xlarge',
            'm3.2xlarge',
            'm1.small',
            'c4.large',
            'c4.xlarge',
            'c4.2xlarge',
            'c4.4xlarge',
            'c4.8xlarge',
            'c3.large',
            'c3.xlarge',
            'c3.2xlarge',
            'c3.4xlarge',
            'c3.8xlarge',
            'r4.large',
            'r4.xlarge',
            'r4.2xlarge',
            'r4.4xlarge',
            'r4.8xlarge',
            'r4.16xlarge',
            'r3.large',
            'r3.xlarge',
            'r3.2xlarge',
            'r3.4xlarge',
            'r3.8xlarge',
            'd2.xlarge',
            'd2.2xlarge',
            'd2.4xlarge',
            'd2.8xlarge',
            'i2.xlarge',
            'i2.2xlarge',
            'i2.4xlarge',
            'i2.8xlarge',
            'i3.large',
            'i3.xlarge',
            'i3.2xlarge',
            'i3.4xlarge',
            'i3.8xlarge',
            'i3.16xlarge',
        ]
    },
>>>>>>> 4abe772c
    'nimbus': {
        # Nimbus clouds have 3 EC2-style instance types but their particular
        # RAM allocations are configured by the admin
        'country': 'custom',
        'signature_version': '2',
        'instance_types': [
            'm1.small',
            'm1.large',
            'm1.xlarge'
        ]
    }
}


"""
Sizes must be hardcoded because Outscale doesn't provide an API to fetch them.
Outscale cloud instances share some names with EC2 but have different
specifications so declare them in another constant.
"""
OUTSCALE_INSTANCE_TYPES = {
    't1.micro': {
        'id': 't1.micro',
        'name': 'Micro Instance',
        'ram': 615,
        'disk': 0,
        'bandwidth': None
    },
    'm1.small': {
        'id': 'm1.small',
        'name': 'Standard Small Instance',
        'ram': 1740,
        'disk': 150,
        'bandwidth': None
    },
    'm1.medium': {
        'id': 'm1.medium',
        'name': 'Standard Medium Instance',
        'ram': 3840,
        'disk': 420,
        'bandwidth': None
    },
    'm1.large': {
        'id': 'm1.large',
        'name': 'Standard Large Instance',
        'ram': 7680,
        'disk': 840,
        'bandwidth': None
    },
    'm1.xlarge': {
        'id': 'm1.xlarge',
        'name': 'Standard Extra Large Instance',
        'ram': 15360,
        'disk': 1680,
        'bandwidth': None
    },
    'c1.medium': {
        'id': 'c1.medium',
        'name': 'Compute Optimized Medium Instance',
        'ram': 1740,
        'disk': 340,
        'bandwidth': None
    },
    'c1.xlarge': {
        'id': 'c1.xlarge',
        'name': 'Compute Optimized Extra Large Instance',
        'ram': 7168,
        'disk': 1680,
        'bandwidth': None
    },
    'c3.large': {
        'id': 'c3.large',
        'name': 'Compute Optimized Large Instance',
        'ram': 3840,
        'disk': 32,
        'bandwidth': None
    },
    'c3.xlarge': {
        'id': 'c3.xlarge',
        'name': 'Compute Optimized Extra Large Instance',
        'ram': 7168,
        'disk': 80,
        'bandwidth': None
    },
    'c3.2xlarge': {
        'id': 'c3.2xlarge',
        'name': 'Compute Optimized Double Extra Large Instance',
        'ram': 15359,
        'disk': 160,
        'bandwidth': None
    },
    'c3.4xlarge': {
        'id': 'c3.4xlarge',
        'name': 'Compute Optimized Quadruple Extra Large Instance',
        'ram': 30720,
        'disk': 320,
        'bandwidth': None
    },
    'c3.8xlarge': {
        'id': 'c3.8xlarge',
        'name': 'Compute Optimized Eight Extra Large Instance',
        'ram': 61440,
        'disk': 640,
        'bandwidth': None
    },
    'm2.xlarge': {
        'id': 'm2.xlarge',
        'name': 'High Memory Extra Large Instance',
        'ram': 17510,
        'disk': 420,
        'bandwidth': None
    },
    'm2.2xlarge': {
        'id': 'm2.2xlarge',
        'name': 'High Memory Double Extra Large Instance',
        'ram': 35020,
        'disk': 840,
        'bandwidth': None
    },
    'm2.4xlarge': {
        'id': 'm2.4xlarge',
        'name': 'High Memory Quadruple Extra Large Instance',
        'ram': 70042,
        'disk': 1680,
        'bandwidth': None
    },
    'nv1.small': {
        'id': 'nv1.small',
        'name': 'GPU Small Instance',
        'ram': 1739,
        'disk': 150,
        'bandwidth': None
    },
    'nv1.medium': {
        'id': 'nv1.medium',
        'name': 'GPU Medium Instance',
        'ram': 3839,
        'disk': 420,
        'bandwidth': None
    },
    'nv1.large': {
        'id': 'nv1.large',
        'name': 'GPU Large Instance',
        'ram': 7679,
        'disk': 840,
        'bandwidth': None
    },
    'nv1.xlarge': {
        'id': 'nv1.xlarge',
        'name': 'GPU Extra Large Instance',
        'ram': 15358,
        'disk': 1680,
        'bandwidth': None
    },
    'g2.2xlarge': {
        'id': 'g2.2xlarge',
        'name': 'GPU Double Extra Large Instance',
        'ram': 15360,
        'disk': 60,
        'bandwidth': None
    },
    'cc1.4xlarge': {
        'id': 'cc1.4xlarge',
        'name': 'Cluster Compute Quadruple Extra Large Instance',
        'ram': 24576,
        'disk': 1680,
        'bandwidth': None
    },
    'cc2.8xlarge': {
        'id': 'cc2.8xlarge',
        'name': 'Cluster Compute Eight Extra Large Instance',
        'ram': 65536,
        'disk': 3360,
        'bandwidth': None
    },
    'hi1.xlarge': {
        'id': 'hi1.xlarge',
        'name': 'High Storage Extra Large Instance',
        'ram': 15361,
        'disk': 1680,
        'bandwidth': None
    },
    'm3.xlarge': {
        'id': 'm3.xlarge',
        'name': 'High Storage Optimized Extra Large Instance',
        'ram': 15357,
        'disk': 0,
        'bandwidth': None
    },
    'm3.2xlarge': {
        'id': 'm3.2xlarge',
        'name': 'High Storage Optimized Double Extra Large Instance',
        'ram': 30720,
        'disk': 0,
        'bandwidth': None
    },
    'm3s.xlarge': {
        'id': 'm3s.xlarge',
        'name': 'High Storage Optimized Extra Large Instance',
        'ram': 15359,
        'disk': 0,
        'bandwidth': None
    },
    'm3s.2xlarge': {
        'id': 'm3s.2xlarge',
        'name': 'High Storage Optimized Double Extra Large Instance',
        'ram': 30719,
        'disk': 0,
        'bandwidth': None
    },
    'cr1.8xlarge': {
        'id': 'cr1.8xlarge',
        'name': 'Memory Optimized Eight Extra Large Instance',
        'ram': 249855,
        'disk': 240,
        'bandwidth': None
    },
    'os1.2xlarge': {
        'id': 'os1.2xlarge',
        'name': 'Memory Optimized, High Storage, Passthrough NIC Double Extra '
                'Large Instance',
        'ram': 65536,
        'disk': 60,
        'bandwidth': None
    },
    'os1.4xlarge': {
        'id': 'os1.4xlarge',
        'name': 'Memory Optimized, High Storage, Passthrough NIC Quadruple Ext'
                'ra Large Instance',
        'ram': 131072,
        'disk': 120,
        'bandwidth': None
    },
    'os1.8xlarge': {
        'id': 'os1.8xlarge',
        'name': 'Memory Optimized, High Storage, Passthrough NIC Eight Extra L'
                'arge Instance',
        'ram': 249856,
        'disk': 500,
        'bandwidth': None
    },
    'oc1.4xlarge': {
        'id': 'oc1.4xlarge',
        'name': 'Outscale Quadruple Extra Large Instance',
        'ram': 24575,
        'disk': 1680,
        'bandwidth': None
    },
    'oc2.8xlarge': {
        'id': 'oc2.8xlarge',
        'name': 'Outscale Eight Extra Large Instance',
        'ram': 65535,
        'disk': 3360,
        'bandwidth': None
    }
}


"""
The function manipulating Outscale cloud regions will be overridden because
Outscale instances types are in a separate dict so also declare Outscale cloud
regions in some other constants.
"""
OUTSCALE_SAS_REGION_DETAILS = {
    'eu-west-3': {
        'endpoint': 'api-ppd.outscale.com',
        'api_name': 'osc_sas_eu_west_3',
        'country': 'FRANCE',
        'instance_types': [
            't1.micro',
            'm1.small',
            'm1.medium',
            'm1.large',
            'm1.xlarge',
            'c1.medium',
            'c1.xlarge',
            'm2.xlarge',
            'm2.2xlarge',
            'm2.4xlarge',
            'nv1.small',
            'nv1.medium',
            'nv1.large',
            'nv1.xlarge',
            'cc1.4xlarge',
            'cc2.8xlarge',
            'm3.xlarge',
            'm3.2xlarge',
            'cr1.8xlarge',
            'os1.8xlarge'
        ]
    },
    'eu-west-1': {
        'endpoint': 'api.eu-west-1.outscale.com',
        'api_name': 'osc_sas_eu_west_1',
        'country': 'FRANCE',
        'instance_types': [
            't1.micro',
            'm1.small',
            'm1.medium',
            'm1.large',
            'm1.xlarge',
            'c1.medium',
            'c1.xlarge',
            'm2.xlarge',
            'm2.2xlarge',
            'm2.4xlarge',
            'nv1.small',
            'nv1.medium',
            'nv1.large',
            'nv1.xlarge',
            'cc1.4xlarge',
            'cc2.8xlarge',
            'm3.xlarge',
            'm3.2xlarge',
            'cr1.8xlarge',
            'os1.8xlarge'
        ]
    },
    'eu-west-2': {
        'endpoint': 'fcu.eu-west-2.outscale.com',
        'api_name': 'osc_sas_eu_west_2',
        'country': 'FRANCE',
        'instance_types': [
            't1.micro',
            'm1.small',
            'm1.medium',
            'm1.large',
            'm1.xlarge',
            'c1.medium',
            'c1.xlarge',
            'm2.xlarge',
            'm2.2xlarge',
            'm2.4xlarge',
            'nv1.small',
            'nv1.medium',
            'nv1.large',
            'nv1.xlarge',
            'cc1.4xlarge',
            'cc2.8xlarge',
            'm3.xlarge',
            'm3.2xlarge',
            'cr1.8xlarge',
            'os1.8xlarge'
        ]
    },
    'us-east-1': {
        'endpoint': 'api.us-east-1.outscale.com',
        'api_name': 'osc_sas_us_east_1',
        'country': 'USA',
        'instance_types': [
            't1.micro',
            'm1.small',
            'm1.medium',
            'm1.large',
            'm1.xlarge',
            'c1.medium',
            'c1.xlarge',
            'm2.xlarge',
            'm2.2xlarge',
            'm2.4xlarge',
            'nv1.small',
            'nv1.medium',
            'nv1.large',
            'nv1.xlarge',
            'cc1.4xlarge',
            'cc2.8xlarge',
            'm3.xlarge',
            'm3.2xlarge',
            'cr1.8xlarge',
            'os1.8xlarge'
        ]
    },
    'us-east-2': {
        'endpoint': 'fcu.us-east-2.outscale.com',
        'api_name': 'osc_sas_us_east_2',
        'country': 'USA',
        'instance_types': [
            't1.micro',
            'm1.small',
            'm1.medium',
            'm1.large',
            'm1.xlarge',
            'c1.medium',
            'c1.xlarge',
            'm2.xlarge',
            'm2.2xlarge',
            'm2.4xlarge',
            'nv1.small',
            'nv1.medium',
            'nv1.large',
            'nv1.xlarge',
            'cc1.4xlarge',
            'cc2.8xlarge',
            'm3.xlarge',
            'm3.2xlarge',
            'cr1.8xlarge',
            'os1.8xlarge'
        ]
    },
    'us-east-2': {
        'endpoint': 'fcu.us-east-2.outscale.com',
        'api_name': 'osc_sas_us_east_2',
        'country': 'USA',
        'instance_types': [
            't1.micro',
            'm1.small',
            'm1.medium',
            'm1.large',
            'm1.xlarge',
            'c1.medium',
            'c1.xlarge',
            'm2.xlarge',
            'm2.2xlarge',
            'm2.4xlarge',
            'nv1.small',
            'nv1.medium',
            'nv1.large',
            'nv1.xlarge',
            'cc1.4xlarge',
            'cc2.8xlarge',
            'm3.xlarge',
            'm3.2xlarge',
            'p2.xlarge',
            'p2.8xlarge',
            'p2.16xlarge',
            'cr1.8xlarge',
            'os1.8xlarge'
        ]
    },
    'us-east-2': {
        'endpoint': 'fcu.us-east-2.outscale.com',
        'api_name': 'osc_sas_us_east_2',
        'country': 'USA',
        'instance_types': [
            't1.micro',
            'm1.small',
            'm1.medium',
            'm1.large',
            'm1.xlarge',
            'c1.medium',
            'c1.xlarge',
            'm2.xlarge',
            'm2.2xlarge',
            'm2.4xlarge',
            'nv1.small',
            'nv1.medium',
            'nv1.large',
            'nv1.xlarge',
            'cc1.4xlarge',
            'cc2.8xlarge',
            'm3.xlarge',
            'm3.2xlarge',
            'cr1.8xlarge',
            'os1.8xlarge'
        ]
    },
    'us-east-2': {
        'endpoint': 'fcu.us-east-2.outscale.com',
        'api_name': 'osc_sas_us_east_2',
        'country': 'USA',
        'instance_types': [
            't1.micro',
            'm1.small',
            'm1.medium',
            'm1.large',
            'm1.xlarge',
            'c1.medium',
            'c1.xlarge',
            'm2.xlarge',
            'm2.2xlarge',
            'm2.4xlarge',
            'nv1.small',
            'nv1.medium',
            'nv1.large',
            'nv1.xlarge',
            'cc1.4xlarge',
            'cc2.8xlarge',
            'm3.xlarge',
            'm3.2xlarge',
            'cr1.8xlarge',
            'os1.8xlarge'
        ]
    }
}


OUTSCALE_INC_REGION_DETAILS = {
    'eu-west-1': {
        'endpoint': 'api.eu-west-1.outscale.com',
        'api_name': 'osc_inc_eu_west_1',
        'country': 'FRANCE',
        'instance_types': [
            't1.micro',
            'm1.small',
            'm1.medium',
            'm1.large',
            'm1.xlarge',
            'c1.medium',
            'c1.xlarge',
            'm2.xlarge',
            'm2.2xlarge',
            'm2.4xlarge',
            'p2.xlarge',
            'p2.8xlarge',
            'p2.16xlarge',
            'nv1.small',
            'nv1.medium',
            'nv1.large',
            'nv1.xlarge',
            'cc1.4xlarge',
            'cc2.8xlarge',
            'm3.xlarge',
            'm3.2xlarge',
            'cr1.8xlarge',
            'os1.8xlarge'
        ]
    },
    'eu-west-2': {
        'endpoint': 'fcu.eu-west-2.outscale.com',
        'api_name': 'osc_inc_eu_west_2',
        'country': 'FRANCE',
        'instance_types': [
            't1.micro',
            'm1.small',
            'm1.medium',
            'm1.large',
            'm1.xlarge',
            'c1.medium',
            'c1.xlarge',
            'm2.xlarge',
            'm2.2xlarge',
            'm2.4xlarge',
            'nv1.small',
            'nv1.medium',
            'nv1.large',
            'nv1.xlarge',
            'cc1.4xlarge',
            'cc2.8xlarge',
            'm3.xlarge',
            'm3.2xlarge',
            'cr1.8xlarge',
            'os1.8xlarge'
        ]
    },
    'eu-west-3': {
        'endpoint': 'api-ppd.outscale.com',
        'api_name': 'osc_inc_eu_west_3',
        'country': 'FRANCE',
        'instance_types': [
            't1.micro',
            'm1.small',
            'm1.medium',
            'm1.large',
            'm1.xlarge',
            'c1.medium',
            'c1.xlarge',
            'm2.xlarge',
            'm2.2xlarge',
            'm2.4xlarge',
            'nv1.small',
            'nv1.medium',
            'nv1.large',
            'nv1.xlarge',
            'cc1.4xlarge',
            'cc2.8xlarge',
            'm3.xlarge',
            'm3.2xlarge',
            'cr1.8xlarge',
            'os1.8xlarge'
        ]
    },
    'us-east-1': {
        'endpoint': 'api.us-east-1.outscale.com',
        'api_name': 'osc_inc_us_east_1',
        'country': 'USA',
        'instance_types': [
            't1.micro',
            'm1.small',
            'm1.medium',
            'm1.large',
            'm1.xlarge',
            'c1.medium',
            'c1.xlarge',
            'm2.xlarge',
            'm2.2xlarge',
            'm2.4xlarge',
            'nv1.small',
            'nv1.medium',
            'nv1.large',
            'nv1.xlarge',
            'cc1.4xlarge',
            'cc2.8xlarge',
            'm3.xlarge',
            'm3.2xlarge',
            'cr1.8xlarge',
            'os1.8xlarge'
        ]
    },
    'us-east-2': {
        'endpoint': 'fcu.us-east-2.outscale.com',
        'api_name': 'osc_inc_us_east_2',
        'country': 'USA',
        'instance_types': [
            't1.micro',
            'm1.small',
            'm1.medium',
            'm1.large',
            'm1.xlarge',
            'c1.medium',
            'c1.xlarge',
            'm2.xlarge',
            'm2.2xlarge',
            'm2.4xlarge',
            'nv1.small',
            'nv1.medium',
            'nv1.large',
            'nv1.xlarge',
            'cc1.4xlarge',
            'cc2.8xlarge',
            'm3.xlarge',
            'm3.2xlarge',
            'cr1.8xlarge',
            'os1.8xlarge'
        ]
    }
}


"""
Define the extra dictionary for specific resources
"""
RESOURCE_EXTRA_ATTRIBUTES_MAP = {
    'ebs_volume': {
        'snapshot_id': {
            'xpath': 'ebs/snapshotId',
            'transform_func': str
        },
        'volume_id': {
            'xpath': 'ebs/volumeId',
            'transform_func': str
        },
        'volume_size': {
            'xpath': 'ebs/volumeSize',
            'transform_func': int
        },
        'delete': {
            'xpath': 'ebs/deleteOnTermination',
            'transform_func': str
        },
        'volume_type': {
            'xpath': 'ebs/volumeType',
            'transform_func': str
        },
        'iops': {
            'xpath': 'ebs/iops',
            'transform_func': int
        }
    },
    'elastic_ip': {
        'allocation_id': {
            'xpath': 'allocationId',
            'transform_func': str,
        },
        'association_id': {
            'xpath': 'associationId',
            'transform_func': str,
        },
        'interface_id': {
            'xpath': 'networkInterfaceId',
            'transform_func': str,
        },
        'owner_id': {
            'xpath': 'networkInterfaceOwnerId',
            'transform_func': str,
        },
        'private_ip': {
            'xpath': 'privateIp',
            'transform_func': str,
        }
    },
    'image': {
        'state': {
            'xpath': 'imageState',
            'transform_func': str
        },
        'owner_id': {
            'xpath': 'imageOwnerId',
            'transform_func': str
        },
        'owner_alias': {
            'xpath': 'imageOwnerAlias',
            'transform_func': str
        },
        'is_public': {
            'xpath': 'isPublic',
            'transform_func': str
        },
        'architecture': {
            'xpath': 'architecture',
            'transform_func': str
        },
        'image_type': {
            'xpath': 'imageType',
            'transform_func': str
        },
        'image_location': {
            'xpath': 'imageLocation',
            'transform_func': str
        },
        'platform': {
            'xpath': 'platform',
            'transform_func': str
        },
        'description': {
            'xpath': 'description',
            'transform_func': str
        },
        'root_device_type': {
            'xpath': 'rootDeviceType',
            'transform_func': str
        },
        'virtualization_type': {
            'xpath': 'virtualizationType',
            'transform_func': str
        },
        'hypervisor': {
            'xpath': 'hypervisor',
            'transform_func': str
        },
        'kernel_id': {
            'xpath': 'kernelId',
            'transform_func': str
        },
        'ramdisk_id': {
            'xpath': 'ramdiskId',
            'transform_func': str
        },
        'ena_support': {
            'xpath': 'enaSupport',
            'transform_func': str
        }
    },
    'network': {
        'state': {
            'xpath': 'state',
            'transform_func': str
        },
        'dhcp_options_id': {
            'xpath': 'dhcpOptionsId',
            'transform_func': str
        },
        'instance_tenancy': {
            'xpath': 'instanceTenancy',
            'transform_func': str
        },
        'is_default': {
            'xpath': 'isDefault',
            'transform_func': str
        }
    },
    'network_interface': {
        'subnet_id': {
            'xpath': 'subnetId',
            'transform_func': str
        },
        'vpc_id': {
            'xpath': 'vpcId',
            'transform_func': str
        },
        'zone': {
            'xpath': 'availabilityZone',
            'transform_func': str
        },
        'description': {
            'xpath': 'description',
            'transform_func': str
        },
        'owner_id': {
            'xpath': 'ownerId',
            'transform_func': str
        },
        'mac_address': {
            'xpath': 'macAddress',
            'transform_func': str
        },
        'private_dns_name': {
            'xpath': 'privateIpAddressesSet/privateDnsName',
            'transform_func': str
        },
        'source_dest_check': {
            'xpath': 'sourceDestCheck',
            'transform_func': str
        }
    },
    'network_interface_attachment': {
        'attachment_id': {
            'xpath': 'attachment/attachmentId',
            'transform_func': str
        },
        'instance_id': {
            'xpath': 'attachment/instanceId',
            'transform_func': str
        },
        'owner_id': {
            'xpath': 'attachment/instanceOwnerId',
            'transform_func': str
        },
        'device_index': {
            'xpath': 'attachment/deviceIndex',
            'transform_func': int
        },
        'status': {
            'xpath': 'attachment/status',
            'transform_func': str
        },
        'attach_time': {
            'xpath': 'attachment/attachTime',
            'transform_func': parse_date
        },
        'delete': {
            'xpath': 'attachment/deleteOnTermination',
            'transform_func': str
        }
    },
    'node': {
        'availability': {
            'xpath': 'placement/availabilityZone',
            'transform_func': str
        },
        'architecture': {
            'xpath': 'architecture',
            'transform_func': str
        },
        'client_token': {
            'xpath': 'clientToken',
            'transform_func': str
        },
        'dns_name': {
            'xpath': 'dnsName',
            'transform_func': str
        },
        'hypervisor': {
            'xpath': 'hypervisor',
            'transform_func': str
        },
        'iam_profile': {
            'xpath': 'iamInstanceProfile/id',
            'transform_func': str
        },
        'image_id': {
            'xpath': 'imageId',
            'transform_func': str
        },
        'instance_id': {
            'xpath': 'instanceId',
            'transform_func': str
        },
        'instance_lifecycle': {
            'xpath': 'instanceLifecycle',
            'transform_func': str
        },
        'instance_tenancy': {
            'xpath': 'placement/tenancy',
            'transform_func': str
        },
        'instance_type': {
            'xpath': 'instanceType',
            'transform_func': str
        },
        'key_name': {
            'xpath': 'keyName',
            'transform_func': str
        },
        'launch_index': {
            'xpath': 'amiLaunchIndex',
            'transform_func': int
        },
        'launch_time': {
            'xpath': 'launchTime',
            'transform_func': str
        },
        'kernel_id': {
            'xpath': 'kernelId',
            'transform_func': str
        },
        'monitoring': {
            'xpath': 'monitoring/state',
            'transform_func': str
        },
        'platform': {
            'xpath': 'platform',
            'transform_func': str
        },
        'private_dns': {
            'xpath': 'privateDnsName',
            'transform_func': str
        },
        'ramdisk_id': {
            'xpath': 'ramdiskId',
            'transform_func': str
        },
        'root_device_type': {
            'xpath': 'rootDeviceType',
            'transform_func': str
        },
        'root_device_name': {
            'xpath': 'rootDeviceName',
            'transform_func': str
        },
        'reason': {
            'xpath': 'reason',
            'transform_func': str
        },
        'source_dest_check': {
            'xpath': 'sourceDestCheck',
            'transform_func': str
        },
        'status': {
            'xpath': 'instanceState/name',
            'transform_func': str
        },
        'subnet_id': {
            'xpath': 'subnetId',
            'transform_func': str
        },
        'virtualization_type': {
            'xpath': 'virtualizationType',
            'transform_func': str
        },
        'ebs_optimized': {
            'xpath': 'ebsOptimized',
            'transform_func': str
        },
        'vpc_id': {
            'xpath': 'vpcId',
            'transform_func': str
        }
    },
    'reserved_node': {
        'instance_type': {
            'xpath': 'instanceType',
            'transform_func': str
        },
        'availability': {
            'xpath': 'availabilityZone',
            'transform_func': str
        },
        'start': {
            'xpath': 'start',
            'transform_func': str
        },
        'duration': {
            'xpath': 'duration',
            'transform_func': int
        },
        'usage_price': {
            'xpath': 'usagePrice',
            'transform_func': float
        },
        'fixed_price': {
            'xpath': 'fixedPrice',
            'transform_func': float
        },
        'instance_count': {
            'xpath': 'instanceCount',
            'transform_func': int
        },
        'description': {
            'xpath': 'productDescription',
            'transform_func': str
        },
        'instance_tenancy': {
            'xpath': 'instanceTenancy',
            'transform_func': str
        },
        'currency_code': {
            'xpath': 'currencyCode',
            'transform_func': str
        },
        'offering_type': {
            'xpath': 'offeringType',
            'transform_func': str
        }
    },
    'security_group': {
        'vpc_id': {
            'xpath': 'vpcId',
            'transform_func': str
        },
        'description': {
            'xpath': 'groupDescription',
            'transform_func': str
        },
        'owner_id': {
            'xpath': 'ownerId',
            'transform_func': str
        }
    },
    'snapshot': {
        'volume_id': {
            'xpath': 'volumeId',
            'transform_func': str
        },
        'state': {
            'xpath': 'status',
            'transform_func': str
        },
        'description': {
            'xpath': 'description',
            'transform_func': str
        },
        'progress': {
            'xpath': 'progress',
            'transform_func': str
        },
        'start_time': {
            'xpath': 'startTime',
            'transform_func': parse_date
        }
    },
    'subnet': {
        'cidr_block': {
            'xpath': 'cidrBlock',
            'transform_func': str
        },
        'available_ips': {
            'xpath': 'availableIpAddressCount',
            'transform_func': int
        },
        'zone': {
            'xpath': 'availabilityZone',
            'transform_func': str
        },
        'vpc_id': {
            'xpath': 'vpcId',
            'transform_func': str
        }
    },
    'volume': {
        'device': {
            'xpath': 'attachmentSet/item/device',
            'transform_func': str
        },
        'snapshot_id': {
            'xpath': 'snapshotId',
            'transform_func': lambda v: str(v) or None
        },
        'iops': {
            'xpath': 'iops',
            'transform_func': int
        },
        'zone': {
            'xpath': 'availabilityZone',
            'transform_func': str
        },
        'create_time': {
            'xpath': 'createTime',
            'transform_func': parse_date
        },
        'state': {
            'xpath': 'status',
            'transform_func': str
        },
        'attach_time': {
            'xpath': 'attachmentSet/item/attachTime',
            'transform_func': parse_date
        },
        'attachment_status': {
            'xpath': 'attachmentSet/item/status',
            'transform_func': str
        },
        'instance_id': {
            'xpath': 'attachmentSet/item/instanceId',
            'transform_func': str
        },
        'delete': {
            'xpath': 'attachmentSet/item/deleteOnTermination',
            'transform_func': str
        },
        'volume_type': {
            'xpath': 'volumeType',
            'transform_func': str
        }
    },
    'route_table': {
        'vpc_id': {
            'xpath': 'vpcId',
            'transform_func': str
        }
    }
}

VOLUME_MODIFICATION_ATTRIBUTE_MAP = {
    'end_time': {
        'xpath': 'endTime',
        'transform_func': parse_date
    },
    'modification_state': {
        'xpath': 'modificationState',
        'transform_func': str
    },
    'original_iops': {
        'xpath': 'originalIops',
        'transform_func': int
    },
    'original_size': {
        'xpath': 'originalSize',
        'transform_func': int
    },
    'original_volume_type': {
        'xpath': 'originalVolumeType',
        'transform_func': str
    },
    'progress': {
        'xpath': 'progress',
        'transform_func': int
    },
    'start_time': {
        'xpath': 'startTime',
        'transform_func': parse_date
    },
    'status_message': {
        'xpath': 'statusMessage',
        'transform_func': str
    },
    'target_iops': {
        'xpath': 'targetIops',
        'transform_func': int
    },
    'target_size': {
        'xpath': 'targetSize',
        'transform_func': int
    },
    'target_volume_type': {
        'xpath': 'targetVolumeType',
        'transform_func': str
    },
    'volume_id': {
        'xpath': 'volumeId',
        'transform_func': str
    }
}

VALID_EC2_REGIONS = REGION_DETAILS.keys()
VALID_EC2_REGIONS = [r for r in VALID_EC2_REGIONS if r != 'nimbus']
VALID_VOLUME_TYPES = ['standard', 'io1', 'gp2', 'st1', 'sc1']


class EC2NodeLocation(NodeLocation):
    def __init__(self, id, name, country, driver, availability_zone):
        super(EC2NodeLocation, self).__init__(id, name, country, driver)
        self.availability_zone = availability_zone

    def __repr__(self):
        return (('<EC2NodeLocation: id=%s, name=%s, country=%s, '
                 'availability_zone=%s driver=%s>')
                % (self.id, self.name, self.country,
                   self.availability_zone, self.driver.name))


class EC2Response(AWSBaseResponse):
    """
    EC2 specific response parsing and error handling.
    """

    def parse_error(self):
        err_list = []
        # Okay, so for Eucalyptus, you can get a 403, with no body,
        # if you are using the wrong user/password.
        msg = "Failure: 403 Forbidden"
        if self.status == 403 and self.body[:len(msg)] == msg:
            raise InvalidCredsError(msg)

        try:
            body = ET.XML(self.body)
        except:
            raise MalformedResponseError("Failed to parse XML",
                                         body=self.body, driver=EC2NodeDriver)

        for err in body.findall('Errors/Error'):
            code, message = err.getchildren()
            err_list.append('%s: %s' % (code.text, message.text))
            if code.text == 'InvalidClientTokenId':
                raise InvalidCredsError(err_list[-1])
            if code.text == 'SignatureDoesNotMatch':
                raise InvalidCredsError(err_list[-1])
            if code.text == 'AuthFailure':
                raise InvalidCredsError(err_list[-1])
            if code.text == 'OptInRequired':
                raise InvalidCredsError(err_list[-1])
            if code.text == 'IdempotentParameterMismatch':
                raise IdempotentParamError(err_list[-1])
            if code.text == 'InvalidKeyPair.NotFound':
                # TODO: Use connection context instead
                match = re.match(r'.*\'(.+?)\'.*', message.text)

                if match:
                    name = match.groups()[0]
                else:
                    name = None

                raise KeyPairDoesNotExistError(name=name,
                                               driver=self.connection.driver)
        return '\n'.join(err_list)


class EC2Connection(SignedAWSConnection):
    """
    Represents a single connection to the EC2 Endpoint.
    """

    version = API_VERSION
    host = REGION_DETAILS['us-east-1']['endpoint']
    responseCls = EC2Response
    service_name = 'ec2'


class ExEC2AvailabilityZone(object):
    """
    Extension class which stores information about an EC2 availability zone.

    Note: This class is EC2 specific.
    """

    def __init__(self, name, zone_state, region_name):
        self.name = name
        self.zone_state = zone_state
        self.region_name = region_name

    def __repr__(self):
        return (('<ExEC2AvailabilityZone: name=%s, zone_state=%s, '
                 'region_name=%s>')
                % (self.name, self.zone_state, self.region_name))


class EC2ReservedNode(Node):
    """
    Class which stores information about EC2 reserved instances/nodes
    Inherits from Node and passes in None for name and private/public IPs

    Note: This class is EC2 specific.
    """

    def __init__(self, id, state, driver, size=None, image=None, extra=None):
        super(EC2ReservedNode, self).__init__(id=id, name=None, state=state,
                                              public_ips=None,
                                              private_ips=None,
                                              driver=driver, extra=extra)

    def __repr__(self):
        return (('<EC2ReservedNode: id=%s>') % (self.id))


class EC2SecurityGroup(object):
    """
    Represents information about a Security group

    Note: This class is EC2 specific.
    """

    def __init__(self, id, name, ingress_rules, egress_rules, extra=None):
        self.id = id
        self.name = name
        self.ingress_rules = ingress_rules
        self.egress_rules = egress_rules
        self.extra = extra or {}

    def __repr__(self):
        return (('<EC2SecurityGroup: id=%s, name=%s')
                % (self.id, self.name))


class EC2ImportSnapshotTask(object):
    """
    Represents information about a describe_import_snapshot_task.

    Note: This class is EC2 specific.
    """

    def __init__(self, status, snapshotId):
        self.status = status
        self.snapshotId = snapshotId

    def __repr__(self):
        return (('<EC2SecurityGroup: status=%s, snapshotId=%s')
                % (self.status, self.snapshotId))


class EC2PlacementGroup(object):
    """
    Represents information about a Placement Grous

    Note: This class is EC2 specific.
    """
    def __init__(self, name, state, strategy='cluster', extra=None):
        self.name = name
        self.strategy = strategy
        self.extra = extra or {}

    def __repr__(self):
        return '<EC2PlacementGroup: name=%s, state=%s>' % (self.name,
                                                           self.strategy)


class EC2Network(object):
    """
    Represents information about a VPC (Virtual Private Cloud) network

    Note: This class is EC2 specific.
    """

    def __init__(self, id, name, cidr_block, extra=None):
        self.id = id
        self.name = name
        self.cidr_block = cidr_block
        self.extra = extra or {}

    def __repr__(self):
        return (('<EC2Network: id=%s, name=%s')
                % (self.id, self.name))


class EC2NetworkSubnet(object):
    """
    Represents information about a VPC (Virtual Private Cloud) subnet

    Note: This class is EC2 specific.
    """

    def __init__(self, id, name, state, extra=None):
        self.id = id
        self.name = name
        self.state = state
        self.extra = extra or {}

    def __repr__(self):
        return (('<EC2NetworkSubnet: id=%s, name=%s') % (self.id, self.name))


class EC2NetworkInterface(object):
    """
    Represents information about a VPC network interface

    Note: This class is EC2 specific. The state parameter denotes the current
    status of the interface. Valid values for state are attaching, attached,
    detaching and detached.
    """

    def __init__(self, id, name, state, extra=None):
        self.id = id
        self.name = name
        self.state = state
        self.extra = extra or {}

    def __repr__(self):
        return (('<EC2NetworkInterface: id=%s, name=%s')
                % (self.id, self.name))


class ElasticIP(object):
    """
    Represents information about an elastic IP address

    :param      ip: The elastic IP address
    :type       ip: ``str``

    :param      domain: The domain that the IP resides in (EC2-Classic/VPC).
                        EC2 classic is represented with standard and VPC
                        is represented with vpc.
    :type       domain: ``str``

    :param      instance_id: The identifier of the instance which currently
                             has the IP associated.
    :type       instance_id: ``str``

    Note: This class is used to support both EC2 and VPC IPs.
          For VPC specific attributes are stored in the extra
          dict to make promotion to the base API easier.
    """

    def __init__(self, ip, domain, instance_id, extra=None):
        self.ip = ip
        self.domain = domain
        self.instance_id = instance_id
        self.extra = extra or {}

    def __repr__(self):
        return (('<ElasticIP: ip=%s, domain=%s, instance_id=%s>')
                % (self.ip, self.domain, self.instance_id))


class VPCInternetGateway(object):
    """
    Class which stores information about VPC Internet Gateways.

    Note: This class is VPC specific.
    """

    def __init__(self, id, name, vpc_id, state, driver, extra=None):
        self.id = id
        self.name = name
        self.vpc_id = vpc_id
        self.state = state
        self.extra = extra or {}

    def __repr__(self):
        return (('<VPCInternetGateway: id=%s>') % (self.id))


class EC2RouteTable(object):
    """
    Class which stores information about VPC Route Tables.

    Note: This class is VPC specific.
    """

    def __init__(self, id, name, routes, subnet_associations,
                 propagating_gateway_ids, extra=None):
        """
        :param      id: The ID of the route table.
        :type       id: ``str``

        :param      name: The name of the route table.
        :type       name: ``str``

        :param      routes: A list of routes in the route table.
        :type       routes: ``list`` of :class:`EC2Route`

        :param      subnet_associations: A list of associations between the
                                         route table and one or more subnets.
        :type       subnet_associations: ``list`` of
                                         :class:`EC2SubnetAssociation`

        :param      propagating_gateway_ids: The list of IDs of any virtual
                                             private gateways propagating the
                                             routes.
        :type       propagating_gateway_ids: ``list``
        """

        self.id = id
        self.name = name
        self.routes = routes
        self.subnet_associations = subnet_associations
        self.propagating_gateway_ids = propagating_gateway_ids
        self.extra = extra or {}

    def __repr__(self):
        return (('<EC2RouteTable: id=%s>') % (self.id))


class EC2Route(object):
    """
    Class which stores information about a Route.

    Note: This class is VPC specific.
    """

    def __init__(self, cidr, gateway_id, instance_id, owner_id,
                 interface_id, state, origin, vpc_peering_connection_id):
        """
        :param      cidr: The CIDR block used for the destination match.
        :type       cidr: ``str``

        :param      gateway_id: The ID of a gateway attached to the VPC.
        :type       gateway_id: ``str``

        :param      instance_id: The ID of a NAT instance in the VPC.
        :type       instance_id: ``str``

        :param      owner_id: The AWS account ID of the owner of the instance.
        :type       owner_id: ``str``

        :param      interface_id: The ID of the network interface.
        :type       interface_id: ``str``

        :param      state: The state of the route (active | blackhole).
        :type       state: ``str``

        :param      origin: Describes how the route was created.
        :type       origin: ``str``

        :param      vpc_peering_connection_id: The ID of the VPC
                                               peering connection.
        :type       vpc_peering_connection_id: ``str``
        """

        self.cidr = cidr
        self.gateway_id = gateway_id
        self.instance_id = instance_id
        self.owner_id = owner_id
        self.interface_id = interface_id
        self.state = state
        self.origin = origin
        self.vpc_peering_connection_id = vpc_peering_connection_id

    def __repr__(self):
        return (('<EC2Route: cidr=%s>') % (self.cidr))


class EC2SubnetAssociation(object):
    """
    Class which stores information about Route Table associated with
    a given Subnet in a VPC

    Note: This class is VPC specific.
    """

    def __init__(self, id, route_table_id, subnet_id, main=False):
        """
        :param      id: The ID of the subnet association in the VPC.
        :type       id: ``str``

        :param      route_table_id: The ID of a route table in the VPC.
        :type       route_table_id: ``str``

        :param      subnet_id: The ID of a subnet in the VPC.
        :type       subnet_id: ``str``

        :param      main: If true, means this is a main VPC route table.
        :type       main: ``bool``
        """

        self.id = id
        self.route_table_id = route_table_id
        self.subnet_id = subnet_id
        self.main = main

    def __repr__(self):
        return (('<EC2SubnetAssociation: id=%s>') % (self.id))


class EC2VolumeModification(object):
    """
    Describes the modification status of an EBS volume.

    If the volume has never been modified, some element values will be null.
    """

    def __init__(self, end_time=None, modification_state=None,
                 original_iops=None, original_size=None,
                 original_volume_type=None, progress=None, start_time=None,
                 status_message=None, target_iops=None, target_size=None,
                 target_volume_type=None, volume_id=None):
        self.end_time = end_time
        self.modification_state = modification_state
        self.original_iops = original_iops
        self.original_size = original_size
        self.original_volume_type = original_volume_type
        self.progress = progress
        self.start_time = start_time
        self.status_message = status_message
        self.target_iops = target_iops
        self.target_size = target_size
        self.target_volume_type = target_volume_type
        self.volume_id = volume_id

    def __repr__(self):
        return (('<EC2VolumeModification: end_time=%s, modification_state=%s, '
                 'original_iops=%s, original_size=%s, '
                 'original_volume_type=%s, progress=%s, start_time=%s, '
                 'status_message=%s, target_iops=%s, target_size=%s, '
                 'target_volume_type=%s, volume_id=%s>')
                % (self.end_time, self.modification_state, self.original_iops,
                   self.original_size, self.original_volume_type,
                   self.progress, self.start_time, self.status_message,
                   self.target_iops, self.target_size, self.target_volume_type,
                   self.volume_id))


class BaseEC2NodeDriver(NodeDriver):
    """
    Base Amazon EC2 node driver.

    Used for main EC2 and other derivate driver classes to inherit from it.
    """

    connectionCls = EC2Connection
    features = {'create_node': ['ssh_key']}
    path = '/'
    signature_version = DEFAULT_SIGNATURE_VERSION

    NODE_STATE_MAP = {
        'pending': NodeState.PENDING,
        'running': NodeState.RUNNING,
        'shutting-down': NodeState.UNKNOWN,
        'terminated': NodeState.TERMINATED
    }

    # http://docs.aws.amazon.com/AWSEC2/latest/APIReference/API_Volume.html
    VOLUME_STATE_MAP = {
        'available': StorageVolumeState.AVAILABLE,
        'in-use': StorageVolumeState.INUSE,
        'error': StorageVolumeState.ERROR,
        'creating': StorageVolumeState.CREATING,
        'deleting': StorageVolumeState.DELETING,
        'deleted': StorageVolumeState.DELETED,
        'error_deleting': StorageVolumeState.ERROR
    }

    SNAPSHOT_STATE_MAP = {
        'pending': VolumeSnapshotState.CREATING,
        'completed': VolumeSnapshotState.AVAILABLE,
        'error': VolumeSnapshotState.ERROR,
    }

    def list_nodes(self, ex_node_ids=None, ex_filters=None):
        """
        Lists all nodes.

        Ex_node_ids parameter is used to filter the list of
        nodes that should be returned. Only the nodes
        with the corresponding node IDs will be returned.

        :param      ex_node_ids: List of ``node.id``
        :type       ex_node_ids: ``list`` of ``str``

        :param      ex_filters: The filters so that the list includes
                                information for certain nodes only.
        :type       ex_filters: ``dict``

        :rtype: ``list`` of :class:`Node`
        """

        params = {'Action': 'DescribeInstances'}

        if ex_node_ids:
            params.update(self._pathlist('InstanceId', ex_node_ids))

        if ex_filters:
            params.update(self._build_filters(ex_filters))

        elem = self.connection.request(self.path, params=params).object

        nodes = []
        for rs in findall(element=elem, xpath='reservationSet/item',
                          namespace=NAMESPACE):
            nodes += self._to_nodes(rs, 'instancesSet/item')

        nodes_elastic_ips_mappings = self.ex_describe_addresses(nodes)

        for node in nodes:
            ips = nodes_elastic_ips_mappings[node.id]
            node.public_ips.extend(ips)

        return nodes

    def list_sizes(self, location=None):
        available_types = REGION_DETAILS[self.region_name]['instance_types']
        sizes = []

        for instance_type in available_types:
            attributes = INSTANCE_TYPES[instance_type]
            attributes = copy.deepcopy(attributes)
            price = self._get_size_price(size_id=instance_type)
            attributes.update({'price': price})
            sizes.append(NodeSize(driver=self, **attributes))
        return sizes

    def list_images(self, location=None, ex_image_ids=None, ex_owner=None,
                    ex_executableby=None, ex_filters=None):
        """
        Lists all images
        @inherits: :class:`NodeDriver.list_images`

        Ex_image_ids parameter is used to filter the list of
        images that should be returned. Only the images
        with the corresponding image IDs will be returned.

        Ex_owner parameter is used to filter the list of
        images that should be returned. Only the images
        with the corresponding owner will be returned.
        Valid values: amazon|aws-marketplace|self|all|aws id

        Ex_executableby parameter describes images for which
        the specified user has explicit launch permissions.
        The user can be an AWS account ID, self to return
        images for which the sender of the request has
        explicit launch permissions, or all to return
        images with public launch permissions.
        Valid values: all|self|aws id

        Ex_filters parameter is used to filter the list of
        images that should be returned. Only images matching
        the filter will be returned.

        :param      ex_image_ids: List of ``NodeImage.id``
        :type       ex_image_ids: ``list`` of ``str``

        :param      ex_owner: Owner name
        :type       ex_owner: ``str``

        :param      ex_executableby: Executable by
        :type       ex_executableby: ``str``

        :param      ex_filters: Filter by
        :type       ex_filters: ``dict``

        :rtype: ``list`` of :class:`NodeImage`
        """
        params = {'Action': 'DescribeImages'}

        if ex_owner:
            params.update({'Owner.1': ex_owner})

        if ex_executableby:
            params.update({'ExecutableBy.1': ex_executableby})

        if ex_image_ids:
            for index, image_id in enumerate(ex_image_ids):
                index += 1
                params.update({'ImageId.%s' % (index): image_id})

        if ex_filters:
            params.update(self._build_filters(ex_filters))

        images = self._to_images(
            self.connection.request(self.path, params=params).object
        )
        return images

    def get_image(self, image_id):
        """
        Gets an image based on an image_id.

        :param image_id: Image identifier
        :type image_id: ``str``

        :return: A NodeImage object
        :rtype: :class:`NodeImage`

        """
        images = self.list_images(ex_image_ids=[image_id])
        image = images[0]

        return image

    def list_locations(self):
        locations = []
        for index, availability_zone in \
                enumerate(self.ex_list_availability_zones()):
                    locations.append(EC2NodeLocation(
                        index, availability_zone.name, self.country, self,
                        availability_zone)
                    )
        return locations

    def list_volumes(self, node=None):
        params = {
            'Action': 'DescribeVolumes',
        }
        if node:
            filters = {'attachment.instance-id': node.id}
            params.update(self._build_filters(filters))

        response = self.connection.request(self.path, params=params).object
        volumes = [self._to_volume(el) for el in response.findall(
            fixxpath(xpath='volumeSet/item', namespace=NAMESPACE))
        ]
        return volumes

    def create_node(self, **kwargs):
        """
        Create a new EC2 node.

        Reference: http://bit.ly/8ZyPSy [docs.amazonwebservices.com]

        @inherits: :class:`NodeDriver.create_node`

        :keyword    ex_keyname: The name of the key pair
        :type       ex_keyname: ``str``

        :keyword    ex_userdata: User data
        :type       ex_userdata: ``str``

        :keyword    ex_security_groups: A list of names of security groups to
                                        assign to the node.
        :type       ex_security_groups:   ``list``

        :keyword    ex_security_group_ids: A list of ids of security groups to
                                        assign to the node.[for VPC nodes only]
        :type       ex_security_group_ids:   ``list``

        :keyword    ex_metadata: Key/Value metadata to associate with a node
        :type       ex_metadata: ``dict``

        :keyword    ex_mincount: Minimum number of instances to launch
        :type       ex_mincount: ``int``

        :keyword    ex_maxcount: Maximum number of instances to launch
        :type       ex_maxcount: ``int``

        :keyword    ex_clienttoken: Unique identifier to ensure idempotency
        :type       ex_clienttoken: ``str``

        :keyword    ex_blockdevicemappings: ``list`` of ``dict`` block device
                    mappings.
        :type       ex_blockdevicemappings: ``list`` of ``dict``

        :keyword    ex_iamprofile: Name or ARN of IAM profile
        :type       ex_iamprofile: ``str``

        :keyword    ex_ebs_optimized: EBS-Optimized if True
        :type       ex_ebs_optimized: ``bool``

        :keyword    ex_subnet: The subnet to launch the instance into.
        :type       ex_subnet: :class:`.EC2Subnet`

        :keyword    ex_placement_group: The name of the placement group to
                                        launch the instance into.
        :type       ex_placement_group: ``str``

        :keyword    ex_assign_public_ip: If True, the instance will
                                         be assigned a public ip address.
                                         Note : It takes takes a short
                                         while for the instance to be
                                         assigned the public ip so the
                                         node returned will NOT have
                                         the public ip assigned yet.
        :type       ex_assign_public_ip: ``bool``

        :keyword    ex_terminate_on_shutdown: Indicates if the instance
                                              should be terminated instead
                                              of just shut down when using
                                              the operating systems command
                                              for system shutdown.
        :type       ex_terminate_on_shutdown: ``bool``
        """
        image = kwargs["image"]
        size = kwargs["size"]
        params = {
            'Action': 'RunInstances',
            'ImageId': image.id,
            'MinCount': str(kwargs.get('ex_mincount', '1')),
            'MaxCount': str(kwargs.get('ex_maxcount', '1')),
            'InstanceType': size.id
        }

        if kwargs.get("ex_terminate_on_shutdown", False):
            params["InstanceInitiatedShutdownBehavior"] = "terminate"

        if 'ex_security_groups' in kwargs and 'ex_securitygroup' in kwargs:
            raise ValueError('You can only supply ex_security_groups or'
                             ' ex_securitygroup')

        # ex_securitygroup is here for backward compatibility
        ex_security_groups = kwargs.get('ex_security_groups', None)
        ex_securitygroup = kwargs.get('ex_securitygroup', None)
        security_groups = ex_security_groups or ex_securitygroup

        if security_groups:
            if not isinstance(security_groups, (tuple, list)):
                security_groups = [security_groups]

            for sig in range(len(security_groups)):
                params['SecurityGroup.%d' % (sig + 1,)] =\
                    security_groups[sig]

        if 'ex_security_group_ids' in kwargs and 'ex_subnet' not in kwargs:
            raise ValueError('You can only supply ex_security_group_ids'
                             ' combinated with ex_subnet')

        security_group_ids = kwargs.get('ex_security_group_ids', None)
        security_group_id_params = {}

        if security_group_ids:
            if not isinstance(security_group_ids, (tuple, list)):
                security_group_ids = [security_group_ids]

            for sig in range(len(security_group_ids)):
                security_group_id_params['SecurityGroupId.%d' % (sig + 1,)] =\
                    security_group_ids[sig]

        if 'location' in kwargs:
            availability_zone = getattr(kwargs['location'],
                                        'availability_zone', None)
            if availability_zone:
                if availability_zone.region_name != self.region_name:
                    raise AttributeError('Invalid availability zone: %s'
                                         % (availability_zone.name))
                params['Placement.AvailabilityZone'] = availability_zone.name

        if 'auth' in kwargs and 'ex_keyname' in kwargs:
            raise AttributeError('Cannot specify auth and ex_keyname together')

        if 'auth' in kwargs:
            auth = self._get_and_check_auth(kwargs['auth'])
            key = self.ex_find_or_import_keypair_by_key_material(auth.pubkey)
            params['KeyName'] = key['keyName']

        if 'ex_keyname' in kwargs:
            params['KeyName'] = kwargs['ex_keyname']

        if 'ex_userdata' in kwargs:
            params['UserData'] = base64.b64encode(b(kwargs['ex_userdata']))\
                .decode('utf-8')

        if 'ex_clienttoken' in kwargs:
            params['ClientToken'] = kwargs['ex_clienttoken']

        if 'ex_blockdevicemappings' in kwargs:
            params.update(self._get_block_device_mapping_params(
                          kwargs['ex_blockdevicemappings']))

        if 'ex_iamprofile' in kwargs:
            if not isinstance(kwargs['ex_iamprofile'], basestring):
                raise AttributeError('ex_iamprofile not string')

            if kwargs['ex_iamprofile'].startswith('arn:aws:iam:'):
                params['IamInstanceProfile.Arn'] = kwargs['ex_iamprofile']
            else:
                params['IamInstanceProfile.Name'] = kwargs['ex_iamprofile']

        if 'ex_ebs_optimized' in kwargs:
            params['EbsOptimized'] = kwargs['ex_ebs_optimized']

        subnet_id = None
        if 'ex_subnet' in kwargs:
            subnet_id = kwargs['ex_subnet'].id

        if 'ex_placement_group' in kwargs and kwargs['ex_placement_group']:
            params['Placement.GroupName'] = kwargs['ex_placement_group']

        assign_public_ip = kwargs.get('ex_assign_public_ip', False)
        # In the event that a public ip is requested a NetworkInterface
        # needs to be specified.  Some properties that would
        # normally be at the root (security group ids and subnet id)
        # need to be moved to the level of the NetworkInterface because
        # the NetworkInterface is no longer created implicitly
        if assign_public_ip:
            root_key = 'NetworkInterface.1.'
            params[root_key + 'AssociatePublicIpAddress'] = "true"
            # This means that when the instance is terminated, the
            # NetworkInterface we created for the instance will be
            # deleted automatically
            params[root_key + 'DeleteOnTermination'] = "true"
            # Required to be 0 if we are associating a public ip
            params[root_key + 'DeviceIndex'] = "0"

            if subnet_id:
                params[root_key + 'SubnetId'] = subnet_id

            for key, security_group_id in security_group_id_params.items():
                key = root_key + key
                params[key] = security_group_id
        else:
            params.update(security_group_id_params)
            if subnet_id:
                params['SubnetId'] = subnet_id

        object = self.connection.request(self.path, params=params).object
        nodes = self._to_nodes(object, 'instancesSet/item')

        for node in nodes:
            tags = {'Name': kwargs['name']}
            if 'ex_metadata' in kwargs:
                tags.update(kwargs['ex_metadata'])

            try:
                self.ex_create_tags(resource=node, tags=tags)
            except Exception:
                continue

            node.name = kwargs['name']
            node.extra.update({'tags': tags})

        if len(nodes) == 1:
            return nodes[0]
        else:
            return nodes

    def reboot_node(self, node):
        params = {'Action': 'RebootInstances'}
        params.update(self._pathlist('InstanceId', [node.id]))
        res = self.connection.request(self.path, params=params).object
        return self._get_boolean(res)

    def destroy_node(self, node):
        params = {'Action': 'TerminateInstances'}
        params.update(self._pathlist('InstanceId', [node.id]))
        res = self.connection.request(self.path, params=params).object
        return self._get_terminate_boolean(res)

    def create_volume(self, size, name, location=None, snapshot=None,
                      ex_volume_type='standard', ex_iops=None,
                      ex_encrypted=None, ex_kms_key_id=None):
        """
        Create a new volume.

        :param size: Size of volume in gigabytes (required)
        :type size: ``int``

        :param name: Name of the volume to be created
        :type name: ``str``

        :param location: Which data center to create a volume in. If
                               empty, undefined behavior will be selected.
                               (optional)
        :type location: :class:`.NodeLocation`

        :param snapshot:  Snapshot from which to create the new
                               volume.  (optional)
        :type snapshot:  :class:`.VolumeSnapshot`

        :param location: Datacenter in which to create a volume in.
        :type location: :class:`.ExEC2AvailabilityZone`

        :param ex_volume_type: Type of volume to create.
        :type ex_volume_type: ``str``

        :param iops: The number of I/O operations per second (IOPS)
                     that the volume supports. Only used if ex_volume_type
                     is io1.
        :type iops: ``int``

        :param ex_encrypted: Specifies whether the volume should be encrypted.
        :type ex_encrypted: ``bool``

        :param ex_kms_key_id: The full ARN of the AWS Key Management
                            Service (AWS KMS) customer master key (CMK) to use
                            when creating the encrypted volume.
                            Example:
                            arn:aws:kms:us-east-1:012345678910:key/abcd1234-a12
                            -456a-a12b-a123b4cd56ef.
                            Only used if encrypted is set to True.
        :type ex_kms_key_id: ``str``

        :return: The newly created volume.
        :rtype: :class:`StorageVolume`
        """

        params = {
            'Action': 'CreateVolume',
            'Size': str(size)}

        if ex_volume_type and ex_volume_type not in VALID_VOLUME_TYPES:
            raise ValueError('Invalid volume type specified: %s' %
                             (ex_volume_type))

        if snapshot:
            params['SnapshotId'] = snapshot.id

        if location is not None:
            params['AvailabilityZone'] = location.availability_zone.name

        if ex_volume_type:
            params['VolumeType'] = ex_volume_type

        if ex_volume_type == 'io1' and ex_iops:
            params['Iops'] = ex_iops

        if ex_encrypted is not None:
            params['Encrypted'] = 1

        if ex_kms_key_id is not None:
            params['KmsKeyId'] = ex_kms_key_id

        volume = self._to_volume(
            self.connection.request(self.path, params=params).object,
            name=name)

        if self.ex_create_tags(volume, {'Name': name}):
            volume.extra['tags']['Name'] = name

        return volume

    def attach_volume(self, node, volume, device):
        params = {
            'Action': 'AttachVolume',
            'VolumeId': volume.id,
            'InstanceId': node.id,
            'Device': device}

        self.connection.request(self.path, params=params)
        return True

    def detach_volume(self, volume, ex_force=False):
        params = {
            'Action': 'DetachVolume',
            'VolumeId': volume.id}

        if ex_force:
            params['Force'] = 1
        self.connection.request(self.path, params=params)
        return True

    def destroy_volume(self, volume):
        params = {
            'Action': 'DeleteVolume',
            'VolumeId': volume.id}
        response = self.connection.request(self.path, params=params).object
        return self._get_boolean(response)

    def create_volume_snapshot(self, volume, name=None):
        """
        Create snapshot from volume

        :param      volume: Instance of ``StorageVolume``
        :type       volume: ``StorageVolume``

        :param      name: Name of snapshot (optional)
        :type       name: ``str``

        :rtype: :class:`VolumeSnapshot`
        """
        params = {
            'Action': 'CreateSnapshot',
            'VolumeId': volume.id,
        }

        if name:
            params.update({
                'Description': name,
            })
        response = self.connection.request(self.path, params=params).object
        snapshot = self._to_snapshot(response, name)

        if name and self.ex_create_tags(snapshot, {'Name': name}):
            snapshot.extra['tags']['Name'] = name

        return snapshot

    def list_volume_snapshots(self, volume):
        return [snapshot for snapshot in self.list_snapshots(owner='self')
                if snapshot.extra["volume_id"] == volume.id]

    def list_snapshots(self, snapshot=None, owner=None):
        """
        Describes all snapshots.

        :param snapshot: If provided, only returns snapshot information for the
                         provided snapshot.

        :param owner: The owner of the snapshot: self|amazon|ID
        :type owner: ``str``

        :rtype: ``list`` of :class:`VolumeSnapshot`
        """
        params = {
            'Action': 'DescribeSnapshots',
        }
        if snapshot:
            params.update({
                'SnapshotId.1': snapshot.id,
            })
        if owner:
            params.update({
                'Owner.1': owner,
            })
        response = self.connection.request(self.path, params=params).object
        snapshots = self._to_snapshots(response)
        return snapshots

    def destroy_volume_snapshot(self, snapshot):
        params = {
            'Action': 'DeleteSnapshot',
            'SnapshotId': snapshot.id
        }
        response = self.connection.request(self.path, params=params).object
        return self._get_boolean(response)

    # Key pair management methods

    def list_key_pairs(self):
        params = {
            'Action': 'DescribeKeyPairs'
        }

        response = self.connection.request(self.path, params=params)
        elems = findall(element=response.object, xpath='keySet/item',
                        namespace=NAMESPACE)

        key_pairs = self._to_key_pairs(elems=elems)
        return key_pairs

    def get_key_pair(self, name):
        params = {
            'Action': 'DescribeKeyPairs',
            'KeyName': name
        }

        response = self.connection.request(self.path, params=params)
        elems = findall(element=response.object, xpath='keySet/item',
                        namespace=NAMESPACE)

        key_pair = self._to_key_pairs(elems=elems)[0]
        return key_pair

    def create_key_pair(self, name):
        params = {
            'Action': 'CreateKeyPair',
            'KeyName': name
        }

        response = self.connection.request(self.path, params=params)
        elem = response.object
        key_pair = self._to_key_pair(elem=elem)
        return key_pair

    def import_key_pair_from_string(self, name, key_material):
        base64key = ensure_string(base64.b64encode(b(key_material)))

        params = {
            'Action': 'ImportKeyPair',
            'KeyName': name,
            'PublicKeyMaterial': base64key
        }

        response = self.connection.request(self.path, params=params)
        elem = response.object
        key_pair = self._to_key_pair(elem=elem)
        return key_pair

    def delete_key_pair(self, key_pair):
        params = {
            'Action': 'DeleteKeyPair',
            'KeyName': key_pair.name
        }
        res = self.connection.request(self.path, params=params).object

        return self._get_boolean(res)

    def copy_image(self, image, source_region, name=None, description=None):
        """
        Copy an Amazon Machine Image from the specified source region
        to the current region.

        @inherits: :class:`NodeDriver.copy_image`

        :param      source_region: The region where the image resides
        :type       source_region: ``str``

        :param      image: Instance of class NodeImage
        :type       image: :class:`NodeImage`

        :param      name: The name of the new image
        :type       name: ``str``

        :param      description: The description of the new image
        :type       description: ``str``

        :return:    Instance of class ``NodeImage``
        :rtype:     :class:`NodeImage`
        """
        params = {'Action': 'CopyImage',
                  'SourceRegion': source_region,
                  'SourceImageId': image.id}

        if name is not None:
            params['Name'] = name

        if description is not None:
            params['Description'] = description

        image = self._to_image(
            self.connection.request(self.path, params=params).object)

        return image

    def create_image(self, node, name, description=None, reboot=False,
                     block_device_mapping=None):
        """
        Create an Amazon Machine Image based off of an EBS-backed instance.

        @inherits: :class:`NodeDriver.create_image`

        :param      node: Instance of ``Node``
        :type       node: :class: `Node`

        :param      name: The name for the new image
        :type       name: ``str``

        :param      block_device_mapping: A dictionary of the disk layout
                                          An example of this dict is included
                                          below.
        :type       block_device_mapping: ``list`` of ``dict``

        :param      reboot: Whether or not to shutdown the instance before
                               creation. Amazon calls this NoReboot and
                               sets it to false by default to ensure a
                               clean image.
        :type       reboot: ``bool``

        :param      description: An optional description for the new image
        :type       description: ``str``

        An example block device mapping dictionary is included:

        mapping = [{'VirtualName': None,
                    'Ebs': {'VolumeSize': 10,
                            'VolumeType': 'standard',
                            'DeleteOnTermination': 'true'},
                            'DeviceName': '/dev/sda1'}]

        :return:    Instance of class ``NodeImage``
        :rtype:     :class:`NodeImage`
        """
        params = {'Action': 'CreateImage',
                  'InstanceId': node.id,
                  'Name': name,
                  'NoReboot': not reboot}

        if description is not None:
            params['Description'] = description

        if block_device_mapping is not None:
            params.update(self._get_block_device_mapping_params(
                block_device_mapping))

        image = self._to_image(
            self.connection.request(self.path, params=params).object)

        return image

    def delete_image(self, image):
        """
        Deletes an image at Amazon given a NodeImage object

        @inherits: :class:`NodeDriver.delete_image`

        :param image: Instance of ``NodeImage``
        :type image: :class: `NodeImage`

        :rtype:     ``bool``
        """
        params = {'Action': 'DeregisterImage',
                  'ImageId': image.id}

        response = self.connection.request(self.path, params=params).object
        return self._get_boolean(response)

    def ex_create_placement_group(self, name):
        """
        Creates a new placement group.

        :param name: The name for the new placement group
        :type name: ``str``

        :rtype: ``bool``
        """
        params = {'Action': 'CreatePlacementGroup',
                  'Strategy': 'cluster',
                  'GroupName': name}
        response = self.connection.request(self.path, params=params).object
        return self._get_boolean(response)

    def ex_delete_placement_group(self, name):
        """
        Deletes a placement group.

        :param name: The placement group name
        :type name: ``str``

        :rtype: ``bool``
        """
        params = {'Action': 'DeletePlacementGroup',
                  'GroupName': name}
        response = self.connection.request(self.path, params=params).object
        return self._get_boolean(response)

    def ex_import_snapshot(self, client_data=None,
                           client_token=None, description=None,
                           disk_container=None, dry_run=None, role_name=None):
        """
        Imports a disk into an EBS snapshot. More information can be found
        at https://goo.gl/sbXkYA.

        :param  client_data: Describes the client specific data (optional)
        :type   client_data: ``dict``

        :param  client_token: The token to enable idempotency for VM
                import requests.(optional)
        :type   client_token: ``str``

        :param  description: The description string for the
                             import snapshot task.(optional)
        :type   description: ``str``

        :param  disk_container:The disk container object for the
                              import snapshot request.
        :type   disk_container:``dict``

        :param  dry_run: Checks whether you have the permission for
                        the action, without actually making the request,
                        and provides an error response.(optional)
        :type   dry_run: ``bool``

        :param  role_name: The name of the role to use when not using the
                          default role, 'vmimport'.(optional)
        :type   role_name: ``str``

        :rtype: :class: ``VolumeSnapshot``
        """

        params = {'Action': 'ImportSnapshot'}

        if client_data is not None:
            params.update(self._get_client_date_params(client_data))

        if client_token is not None:
            params['ClientToken'] = client_token

        if description is not None:
            params['Description'] = description

        if disk_container is not None:
            params.update(self._get_disk_container_params(disk_container))

        if dry_run is not None:
            params['DryRun'] = dry_run

        if role_name is not None:
            params['RoleName'] = role_name

        importSnapshot = self.connection.request(self.path,
                                                 params=params).object

        importTaskId = findtext(element=importSnapshot,
                                xpath='importTaskId',
                                namespace=NAMESPACE)

        volumeSnapshot = self._wait_for_import_snapshot_completion(
            import_task_id=importTaskId, timeout=1800, interval=15)

        return volumeSnapshot

    def _wait_for_import_snapshot_completion(self,
                                             import_task_id,
                                             timeout=1800,
                                             interval=15):
        """
        It waits for import snapshot to be completed

        :param import_task_id: Import task Id for the
                               current Import Snapshot Task
        :type import_task_id: ``str``

        :param timeout: Timeout value for snapshot generation
        :type timeout: ``float``

        :param interval: Time interval for repetative describe
                         import snapshot tasks requests
        :type interval: ``float``

        :rtype: :class:``VolumeSnapshot``
        """
        start_time = time.time()
        snapshotId = None
        while snapshotId is None:
            if (time.time() - start_time >= timeout):
                raise Exception('Timeout while waiting '
                                'for import task Id %s'
                                % import_task_id)
            res = self.ex_describe_import_snapshot_tasks(import_task_id)
            snapshotId = res.snapshotId

            if snapshotId is None:
                time.sleep(interval)

        volumeSnapshot = VolumeSnapshot(snapshotId, driver=self)
        return volumeSnapshot

    def ex_describe_import_snapshot_tasks(self, import_task_id, dry_run=None):
        """
        Describes your import snapshot tasks. More information can be found
        at https://goo.gl/CI0MdS.

        :param import_task_id: Import task Id for the current
                               Import Snapshot Task
        :type import_task_id: ``str``

        :param  dry_run: Checks whether you have the permission for
                        the action, without actually making the request,
                        and provides an error response.(optional)
        :type   dry_run: ``bool``

        :rtype: :class:``DescribeImportSnapshotTasks Object``

        """
        params = {'Action': 'DescribeImportSnapshotTasks'}

        if dry_run is not None:
            params['DryRun'] = dry_run

        # This can be extended for multiple import snapshot tasks
        params['ImportTaskId.1'] = import_task_id

        res = self._to_import_snapshot_task(
            self.connection.request(self.path, params=params).object
        )
        return res

    def ex_list_placement_groups(self, names=None):
        """
        A list of placement groups.

        :param names: Placement Group names
        :type names: ``list`` of ``str``

        :rtype: ``list`` of :class:`.EC2PlacementGroup`
        """
        names = names or []
        params = {'Action': 'DescribePlacementGroups'}

        for index, name in enumerate(names):
            params['GroupName.%s' % index + 1] = name

        response = self.connection.request(self.path, params=params).object
        return self._to_placement_groups(response)

    def ex_register_image(self, name, description=None, architecture=None,
                          image_location=None, root_device_name=None,
                          block_device_mapping=None, kernel_id=None,
                          ramdisk_id=None, virtualization_type=None,
                          ena_support=None):
        """
        Registers an Amazon Machine Image based off of an EBS-backed instance.
        Can also be used to create images from snapshots. More information
        can be found at http://goo.gl/hqZq0a.

        :param      name:  The name for the AMI being registered
        :type       name: ``str``

        :param      description: The description of the AMI (optional)
        :type       description: ``str``

        :param      architecture: The architecture of the AMI (i386/x86_64)
                                  (optional)
        :type       architecture: ``str``

        :param      image_location: The location of the AMI within Amazon S3
                                    Required if registering an instance
                                    store-backed AMI
        :type       image_location: ``str``

        :param      root_device_name: The device name for the root device
                                      Required if registering an EBS-backed AMI
        :type       root_device_name: ``str``

        :param      block_device_mapping: A dictionary of the disk layout
                                          (optional)
        :type       block_device_mapping: ``dict``

        :param      kernel_id: Kernel id for AMI (optional)
        :type       kernel_id: ``str``

        :param      ramdisk_id: RAM disk for AMI (optional)
        :type       ramdisk_id: ``str``

        :param      virtualization_type: The type of virtualization for the
                                         AMI you are registering, paravirt
                                         or hvm (optional)
        :type       virtualization_type: ``str``

        :param      ena_support: Enable enhanced networking with Elastic
                                 Network Adapter for the AMI
        :type       ena_support: ``bool``

        :rtype:     :class:`NodeImage`
        """

        params = {'Action': 'RegisterImage',
                  'Name': name}

        if description is not None:
            params['Description'] = description

        if architecture is not None:
            params['Architecture'] = architecture

        if image_location is not None:
            params['ImageLocation'] = image_location

        if root_device_name is not None:
            params['RootDeviceName'] = root_device_name

        if block_device_mapping is not None:
            params.update(self._get_block_device_mapping_params(
                          block_device_mapping))

        if kernel_id is not None:
            params['KernelId'] = kernel_id

        if ramdisk_id is not None:
            params['RamDiskId'] = ramdisk_id

        if virtualization_type is not None:
            params['VirtualizationType'] = virtualization_type

        if ena_support is not None:
            params['EnaSupport'] = ena_support

        image = self._to_image(
            self.connection.request(self.path, params=params).object
        )
        return image

    def ex_list_networks(self, network_ids=None, filters=None):
        """
        Returns a list of :class:`EC2Network` objects for the
        current region.

        :param      network_ids: Returns only networks matching the provided
                                 network IDs. If not specified, a list of all
                                 the networks in the corresponding region
                                 is returned.
        :type       network_ids: ``list``

        :param      filters: The filters so that the list returned includes
                             information for certain networks only.
        :type       filters: ``dict``

        :rtype:     ``list`` of :class:`EC2Network`
        """
        params = {'Action': 'DescribeVpcs'}

        if network_ids:
            params.update(self._pathlist('VpcId', network_ids))

        if filters:
            params.update(self._build_filters(filters))

        return self._to_networks(
            self.connection.request(self.path, params=params).object
        )

    def ex_create_network(self, cidr_block, name=None,
                          instance_tenancy='default'):
        """
        Create a network/VPC

        :param      cidr_block: The CIDR block assigned to the network
        :type       cidr_block: ``str``

        :param      name: An optional name for the network
        :type       name: ``str``

        :param      instance_tenancy: The allowed tenancy of instances launched
                                      into the VPC.
                                      Valid values: default/dedicated
        :type       instance_tenancy: ``str``

        :return:    Dictionary of network properties
        :rtype:     ``dict``
        """
        params = {'Action': 'CreateVpc',
                  'CidrBlock': cidr_block,
                  'InstanceTenancy': instance_tenancy}

        response = self.connection.request(self.path, params=params).object
        element = response.findall(fixxpath(xpath='vpc',
                                            namespace=NAMESPACE))[0]

        network = self._to_network(element, name)

        if name and self.ex_create_tags(network, {'Name': name}):
            network.extra['tags']['Name'] = name

        return network

    def ex_delete_network(self, vpc):
        """
        Deletes a network/VPC.

        :param      vpc: VPC to delete.
        :type       vpc: :class:`.EC2Network`

        :rtype:     ``bool``
        """
        params = {'Action': 'DeleteVpc', 'VpcId': vpc.id}

        res = self.connection.request(self.path, params=params).object

        return self._get_boolean(res)

    def ex_list_subnets(self, subnet_ids=None, filters=None):
        """
        Returns a list of :class:`EC2NetworkSubnet` objects for the
        current region.

        :param      subnet_ids: Returns only subnets matching the provided
                                subnet IDs. If not specified, a list of all
                                the subnets in the corresponding region
                                is returned.
        :type       subnet_ids: ``list``

        :param      filters: The filters so that the list returned includes
                             information for certain subnets only.
        :type       filters: ``dict``

        :rtype:     ``list`` of :class:`EC2NetworkSubnet`
        """
        params = {'Action': 'DescribeSubnets'}

        if subnet_ids:
            params.update(self._pathlist('SubnetId', subnet_ids))

        if filters:
            params.update(self._build_filters(filters))

        return self._to_subnets(
            self.connection.request(self.path, params=params).object
        )

    def ex_create_subnet(self, vpc_id, cidr_block,
                         availability_zone, name=None):
        """
        Creates a network subnet within a VPC.

        :param      vpc_id: The ID of the VPC that the subnet should be
                            associated with
        :type       vpc_id: ``str``

        :param      cidr_block: The CIDR block assigned to the subnet
        :type       cidr_block: ``str``

        :param      availability_zone: The availability zone where the subnet
                                       should reside
        :type       availability_zone: ``str``

        :param      name: An optional name for the network
        :type       name: ``str``

        :rtype:     :class: `EC2NetworkSubnet`
        """
        params = {'Action': 'CreateSubnet',
                  'VpcId': vpc_id,
                  'CidrBlock': cidr_block,
                  'AvailabilityZone': availability_zone}

        response = self.connection.request(self.path, params=params).object
        element = response.findall(fixxpath(xpath='subnet',
                                            namespace=NAMESPACE))[0]

        subnet = self._to_subnet(element, name)

        if name and self.ex_create_tags(subnet, {'Name': name}):
            subnet.extra['tags']['Name'] = name

        return subnet

    def ex_delete_subnet(self, subnet):
        """
        Deletes a VPC subnet.

        :param      subnet: The subnet to delete
        :type       subnet: :class:`.EC2NetworkSubnet`

        :rtype:     ``bool``
        """
        params = {'Action': 'DeleteSubnet', 'SubnetId': subnet.id}

        res = self.connection.request(self.path, params=params).object

        return self._get_boolean(res)

    def ex_list_security_groups(self):
        """
        Lists existing Security Groups.

        @note: This is a non-standard extension API, and only works for EC2.

        :rtype: ``list`` of ``str``
        """
        params = {'Action': 'DescribeSecurityGroups'}
        response = self.connection.request(self.path, params=params).object

        groups = []
        for group in findall(element=response, xpath='securityGroupInfo/item',
                             namespace=NAMESPACE):
            name = findtext(element=group, xpath='groupName',
                            namespace=NAMESPACE)
            groups.append(name)

        return groups

    def ex_get_security_groups(self, group_ids=None,
                               group_names=None, filters=None):
        """
        Returns a list of :class:`EC2SecurityGroup` objects for the
        current region.

        :param      group_ids: Returns only groups matching the provided
                               group IDs.
        :type       group_ids: ``list``

        :param      group_names: Returns only groups matching the provided
                                 group names.
        :type       group_ids: ``list``

        :param      filters: The filters so that the list returned includes
                             information for specific security groups only.
        :type       filters: ``dict``

        :rtype:     ``list`` of :class:`EC2SecurityGroup`
        """

        params = {'Action': 'DescribeSecurityGroups'}

        if group_ids:
            params.update(self._pathlist('GroupId', group_ids))

        if group_names:
            for name_idx, group_name in enumerate(group_names):
                name_idx += 1  # We want 1-based indexes
                name_key = 'GroupName.%s' % (name_idx)
                params[name_key] = group_name

        if filters:
            params.update(self._build_filters(filters))

        response = self.connection.request(self.path, params=params)
        return self._to_security_groups(response.object)

    def ex_create_security_group(self, name, description, vpc_id=None):
        """
        Creates a new Security Group in EC2-Classic or a targeted VPC.

        :param      name:        The name of the security group to create.
                                 This must be unique.
        :type       name:        ``str``

        :param      description: Human readable description of a Security
                                 Group.
        :type       description: ``str``

        :param      vpc_id:      Optional identifier for VPC networks
        :type       vpc_id:      ``str``

        :rtype: ``dict``
        """
        params = {'Action': 'CreateSecurityGroup',
                  'GroupName': name,
                  'GroupDescription': description}

        if vpc_id is not None:
            params['VpcId'] = vpc_id

        response = self.connection.request(self.path, params=params).object
        group_id = findattr(element=response, xpath='groupId',
                            namespace=NAMESPACE)
        return {
            'group_id': group_id
        }

    def ex_delete_security_group_by_id(self, group_id):
        """
        Deletes a new Security Group using the group ID.

        :param      group_id: The ID of the security group
        :type       group_id: ``str``

        :rtype: ``bool``
        """
        params = {'Action': 'DeleteSecurityGroup', 'GroupId': group_id}

        res = self.connection.request(self.path, params=params).object

        return self._get_boolean(res)

    def ex_delete_security_group_by_name(self, group_name):
        """
        Deletes a new Security Group using the group name.

        :param      group_name: The name of the security group
        :type       group_name: ``str``

        :rtype: ``bool``
        """
        params = {'Action': 'DeleteSecurityGroup', 'GroupName': group_name}

        res = self.connection.request(self.path, params=params).object

        return self._get_boolean(res)

    def ex_delete_security_group(self, name):
        """
        A wrapper method which calls ex_delete_security_group_by_name.

        :param      name: The name of the security group
        :type       name: ``str``

        :rtype: ``bool``
        """
        return self.ex_delete_security_group_by_name(name)

    def ex_authorize_security_group(self, name, from_port, to_port, cidr_ip,
                                    protocol='tcp'):
        """
        Edit a Security Group to allow specific traffic.

        @note: This is a non-standard extension API, and only works for EC2.

        :param      name: The name of the security group to edit
        :type       name: ``str``

        :param      from_port: The beginning of the port range to open
        :type       from_port: ``str``

        :param      to_port: The end of the port range to open
        :type       to_port: ``str``

        :param      cidr_ip: The ip to allow traffic for.
        :type       cidr_ip: ``str``

        :param      protocol: tcp/udp/icmp
        :type       protocol: ``str``

        :rtype: ``bool``
        """

        params = {'Action': 'AuthorizeSecurityGroupIngress',
                  'GroupName': name,
                  'IpProtocol': protocol,
                  'FromPort': str(from_port),
                  'ToPort': str(to_port),
                  'CidrIp': cidr_ip}
        try:
            res = self.connection.request(
                self.path, params=params.copy()).object
            return self._get_boolean(res)
        except Exception:
            e = sys.exc_info()[1]
            if e.args[0].find('InvalidPermission.Duplicate') == -1:
                raise e

    def ex_authorize_security_group_ingress(self, id, from_port, to_port,
                                            cidr_ips=None, group_pairs=None,
                                            protocol='tcp'):
        """
        Edit a Security Group to allow specific ingress traffic using
        CIDR blocks or either a group ID, group name or user ID (account).

        :param      id: The id of the security group to edit
        :type       id: ``str``

        :param      from_port: The beginning of the port range to open
        :type       from_port: ``int``

        :param      to_port: The end of the port range to open
        :type       to_port: ``int``

        :param      cidr_ips: The list of IP ranges to allow traffic for.
        :type       cidr_ips: ``list``

        :param      group_pairs: Source user/group pairs to allow traffic for.
                    More info can be found at http://goo.gl/stBHJF

                    EC2 Classic Example: To allow access from any system
                    associated with the default group on account 1234567890

                    [{'group_name': 'default', 'user_id': '1234567890'}]

                    VPC example: To allow access from any system associated
                    with security group sg-47ad482e on your own account

                    [{'group_id': ' sg-47ad482e'}]
        :type       group_pairs: ``list`` of ``dict``

        :param      protocol: tcp/udp/icmp
        :type       protocol: ``str``

        :rtype: ``bool``
        """

        params = self._get_common_security_group_params(id,
                                                        protocol,
                                                        from_port,
                                                        to_port,
                                                        cidr_ips,
                                                        group_pairs)

        params["Action"] = 'AuthorizeSecurityGroupIngress'

        res = self.connection.request(self.path, params=params).object

        return self._get_boolean(res)

    def ex_authorize_security_group_egress(self, id, from_port, to_port,
                                           cidr_ips, group_pairs=None,
                                           protocol='tcp'):
        """
        Edit a Security Group to allow specific egress traffic using
        CIDR blocks or either a group ID, group name or user ID (account).
        This call is not supported for EC2 classic and only works for VPC
        groups.

        :param      id: The id of the security group to edit
        :type       id: ``str``

        :param      from_port: The beginning of the port range to open
        :type       from_port: ``int``

        :param      to_port: The end of the port range to open
        :type       to_port: ``int``

        :param      cidr_ips: The list of ip ranges to allow traffic for.
        :type       cidr_ips: ``list``

        :param      group_pairs: Source user/group pairs to allow traffic for.
                    More info can be found at http://goo.gl/stBHJF

                    EC2 Classic Example: To allow access from any system
                    associated with the default group on account 1234567890

                    [{'group_name': 'default', 'user_id': '1234567890'}]

                    VPC Example: Allow access from any system associated with
                    security group sg-47ad482e on your own account

                    [{'group_id': ' sg-47ad482e'}]
        :type       group_pairs: ``list`` of ``dict``

        :param      protocol: tcp/udp/icmp
        :type       protocol: ``str``

        :rtype: ``bool``
        """

        params = self._get_common_security_group_params(id,
                                                        protocol,
                                                        from_port,
                                                        to_port,
                                                        cidr_ips,
                                                        group_pairs)

        params["Action"] = 'AuthorizeSecurityGroupEgress'

        res = self.connection.request(self.path, params=params).object

        return self._get_boolean(res)

    def ex_revoke_security_group_ingress(self, id, from_port, to_port,
                                         cidr_ips=None, group_pairs=None,
                                         protocol='tcp'):
        """
        Edits a Security Group to revoke specific ingress traffic using
        CIDR blocks or either a group ID, group name or user ID (account).

        :param      id: The ID of the security group to edit
        :type       id: ``str``

        :param      from_port: The beginning of the port range to open
        :type       from_port: ``int``

        :param      to_port: The end of the port range to open
        :type       to_port: ``int``

        :param      cidr_ips: The list of ip ranges to allow traffic for.
        :type       cidr_ips: ``list``

        :param      group_pairs: Source user/group pairs to allow traffic for.
                    More info can be found at http://goo.gl/stBHJF

                    EC2 Classic Example: To allow access from any system
                    associated with the default group on account 1234567890

                    [{'group_name': 'default', 'user_id': '1234567890'}]

                    VPC Example: Allow access from any system associated with
                    security group sg-47ad482e on your own account

                    [{'group_id': ' sg-47ad482e'}]
        :type       group_pairs: ``list`` of ``dict``

        :param      protocol: tcp/udp/icmp
        :type       protocol: ``str``

        :rtype: ``bool``
        """

        params = self._get_common_security_group_params(id,
                                                        protocol,
                                                        from_port,
                                                        to_port,
                                                        cidr_ips,
                                                        group_pairs)

        params["Action"] = 'RevokeSecurityGroupIngress'

        res = self.connection.request(self.path, params=params).object

        return self._get_boolean(res)

    def ex_revoke_security_group_egress(self, id, from_port, to_port,
                                        cidr_ips=None, group_pairs=None,
                                        protocol='tcp'):
        """
        Edit a Security Group to revoke specific egress traffic using
        CIDR blocks or either a group ID, group name or user ID (account).
        This call is not supported for EC2 classic and only works for
        VPC groups.

        :param      id: The id of the security group to edit
        :type       id: ``str``

        :param      from_port: The beginning of the port range to open
        :type       from_port: ``int``

        :param      to_port: The end of the port range to open
        :type       to_port: ``int``

        :param      cidr_ips: The list of ip ranges to allow traffic for.
        :type       cidr_ips: ``list``

        :param      group_pairs: Source user/group pairs to allow traffic for.
                    More info can be found at http://goo.gl/stBHJF

                    EC2 Classic Example: To allow access from any system
                    associated with the default group on account 1234567890

                    [{'group_name': 'default', 'user_id': '1234567890'}]

                    VPC Example: Allow access from any system associated with
                    security group sg-47ad482e on your own account

                    [{'group_id': ' sg-47ad482e'}]
        :type       group_pairs: ``list`` of ``dict``

        :param      protocol: tcp/udp/icmp
        :type       protocol: ``str``

        :rtype: ``bool``
        """

        params = self._get_common_security_group_params(id,
                                                        protocol,
                                                        from_port,
                                                        to_port,
                                                        cidr_ips,
                                                        group_pairs)

        params['Action'] = 'RevokeSecurityGroupEgress'

        res = self.connection.request(self.path, params=params).object

        return self._get_boolean(res)

    def ex_authorize_security_group_permissive(self, name):
        """
        Edit a Security Group to allow all traffic.

        @note: This is a non-standard extension API, and only works for EC2.

        :param      name: The name of the security group to edit
        :type       name: ``str``

        :rtype: ``list`` of ``str``
        """

        results = []
        params = {'Action': 'AuthorizeSecurityGroupIngress',
                  'GroupName': name,
                  'IpProtocol': 'tcp',
                  'FromPort': '0',
                  'ToPort': '65535',
                  'CidrIp': '0.0.0.0/0'}
        try:
            results.append(
                self.connection.request(self.path, params=params.copy()).object
            )
        except Exception:
            e = sys.exc_info()[1]
            if e.args[0].find("InvalidPermission.Duplicate") == -1:
                raise e
        params['IpProtocol'] = 'udp'

        try:
            results.append(
                self.connection.request(self.path, params=params.copy()).object
            )
        except Exception:
            e = sys.exc_info()[1]
            if e.args[0].find("InvalidPermission.Duplicate") == -1:
                raise e

        params.update({'IpProtocol': 'icmp', 'FromPort': '-1', 'ToPort': '-1'})

        try:
            results.append(
                self.connection.request(self.path, params=params.copy()).object
            )
        except Exception:
            e = sys.exc_info()[1]

            if e.args[0].find("InvalidPermission.Duplicate") == -1:
                raise e
        return results

    def ex_list_availability_zones(self, only_available=True):
        """
        Returns a list of :class:`ExEC2AvailabilityZone` objects for the
        current region.

        Note: This is an extension method and is only available for EC2
        driver.

        :keyword  only_available: If true, returns only availability zones
                                  with state 'available'
        :type     only_available: ``str``

        :rtype: ``list`` of :class:`ExEC2AvailabilityZone`
        """
        params = {'Action': 'DescribeAvailabilityZones'}

        filters = {'region-name': self.region_name}
        if only_available:
            filters['state'] = 'available'

        params.update(self._build_filters(filters))

        result = self.connection.request(self.path,
                                         params=params.copy()).object

        availability_zones = []
        for element in findall(element=result,
                               xpath='availabilityZoneInfo/item',
                               namespace=NAMESPACE):
            name = findtext(element=element, xpath='zoneName',
                            namespace=NAMESPACE)
            zone_state = findtext(element=element, xpath='zoneState',
                                  namespace=NAMESPACE)
            region_name = findtext(element=element, xpath='regionName',
                                   namespace=NAMESPACE)

            availability_zone = ExEC2AvailabilityZone(
                name=name,
                zone_state=zone_state,
                region_name=region_name
            )
            availability_zones.append(availability_zone)

        return availability_zones

    def ex_describe_tags(self, resource):
        """
        Returns a dictionary of tags for a resource (e.g. Node or
        StorageVolume).

        :param  resource: The resource to be used
        :type   resource: any resource class, such as :class:`Node,`
                :class:`StorageVolume,` or :class:NodeImage`

        :return: A dictionary of Node tags
        :rtype: ``dict``
        """
        params = {'Action': 'DescribeTags'}

        filters = {
            'resource-id': resource.id
        }

        params.update(self._build_filters(filters))

        result = self.connection.request(self.path, params=params).object

        return self._get_resource_tags(result)

    def ex_create_tags(self, resource, tags):
        """
        Creates tags for a resource (Node or StorageVolume).

        :param resource: The resource to be tagged
        :type resource: :class:`Node` or :class:`StorageVolume` or
                        :class:`VolumeSnapshot`

        :param tags: A dictionary or other mapping of strings to strings,
                     associating tag names with tag values.
        :type tags: ``dict``

        :rtype: ``bool``
        """
        if not tags:
            return

        params = {'Action': 'CreateTags',
                  'ResourceId.0': resource.id}
        for i, key in enumerate(tags):
            params['Tag.%d.Key' % i] = key
            params['Tag.%d.Value' % i] = tags[key]

        res = self.connection.request(self.path,
                                      params=params.copy()).object

        return self._get_boolean(res)

    def ex_delete_tags(self, resource, tags):
        """
        Deletes tags from a resource.

        :param resource: The resource to be tagged
        :type resource: :class:`Node` or :class:`StorageVolume`

        :param tags: A dictionary or other mapping of strings to strings,
                     specifying the tag names and tag values to be deleted.
        :type tags: ``dict``

        :rtype: ``bool``
        """
        if not tags:
            return

        params = {'Action': 'DeleteTags',
                  'ResourceId.0': resource.id}
        for i, key in enumerate(tags):
            params['Tag.%d.Key' % i] = key
            if tags[key] is not None:
                params['Tag.%d.Value' % i] = tags[key]

        res = self.connection.request(self.path,
                                      params=params.copy()).object

        return self._get_boolean(res)

    def ex_rename_node(self, node, name):
        """
        Rename a Node
        """
        return self.ex_create_tags(node, {'Name': name})

    def ex_get_metadata_for_node(self, node):
        """
        Returns the metadata associated with the node.

        :param      node: Node instance
        :type       node: :class:`Node`

        :return: A dictionary or other mapping of strings to strings,
                 associating tag names with tag values.
        :rtype tags: ``dict``
        """
        return node.extra['tags']

    def ex_allocate_address(self, domain='standard'):
        """
        Allocate a new Elastic IP address for EC2 classic or VPC

        :param      domain: The domain to allocate the new address in
                            (standard/vpc)
        :type       domain: ``str``

        :return:    Instance of ElasticIP
        :rtype:     :class:`ElasticIP`
        """
        params = {'Action': 'AllocateAddress'}

        if domain == 'vpc':
            params['Domain'] = domain

        response = self.connection.request(self.path, params=params).object

        return self._to_address(response, only_associated=False)

    def ex_release_address(self, elastic_ip, domain=None):
        """
        Releases an Elastic IP address using the IP (EC2-Classic) or
        using the allocation ID (VPC).

        :param      elastic_ip: Elastic IP instance
        :type       elastic_ip: :class:`ElasticIP`

        :param      domain: The domain where the IP resides (vpc only)
        :type       domain: ``str``

        :return:    True on success, False otherwise.
        :rtype:     ``bool``
        """
        params = {'Action': 'ReleaseAddress'}

        if domain is not None and domain != 'vpc':
            raise AttributeError('Domain can only be set to vpc')

        if domain is None:
            params['PublicIp'] = elastic_ip.ip
        else:
            params['AllocationId'] = elastic_ip.extra['allocation_id']

        response = self.connection.request(self.path, params=params).object
        return self._get_boolean(response)

    def ex_describe_all_addresses(self, only_associated=False):
        """
        Returns all the Elastic IP addresses for this account
        optionally, returns only addresses associated with nodes.

        :param    only_associated: If true, return only the addresses
                                   that are associated with an instance.
        :type     only_associated: ``bool``

        :return:  List of Elastic IP addresses.
        :rtype:   ``list`` of :class:`ElasticIP`
        """
        params = {'Action': 'DescribeAddresses'}

        response = self.connection.request(self.path, params=params).object

        # We will send our only_associated boolean over to
        # shape how the return data is sent back
        return self._to_addresses(response, only_associated)

    def ex_associate_address_with_node(self, node, elastic_ip, domain=None):
        """
        Associate an Elastic IP address with a particular node.

        :param      node: Node instance
        :type       node: :class:`Node`

        :param      elastic_ip: Elastic IP instance
        :type       elastic_ip: :class:`ElasticIP`

        :param      domain: The domain where the IP resides (vpc only)
        :type       domain: ``str``

        :return:    A string representation of the association ID which is
                    required for VPC disassociation. EC2/standard
                    addresses return None
        :rtype:     ``None`` or ``str``
        """
        params = {'Action': 'AssociateAddress', 'InstanceId': node.id}

        if domain is not None and domain != 'vpc':
            raise AttributeError('Domain can only be set to vpc')

        if domain is None:
            params.update({'PublicIp': elastic_ip.ip})
        else:
            params.update({'AllocationId': elastic_ip.extra['allocation_id']})

        response = self.connection.request(self.path, params=params).object
        association_id = findtext(element=response,
                                  xpath='associationId',
                                  namespace=NAMESPACE)
        return association_id

    def ex_associate_addresses(self, node, elastic_ip, domain=None):
        """
        Note: This method has been deprecated in favor of
        the ex_associate_address_with_node method.
        """

        return self.ex_associate_address_with_node(node=node,
                                                   elastic_ip=elastic_ip,
                                                   domain=domain)

    def ex_disassociate_address(self, elastic_ip, domain=None):
        """
        Disassociates an Elastic IP address using the IP (EC2-Classic)
        or the association ID (VPC).

        :param      elastic_ip: ElasticIP instance
        :type       elastic_ip: :class:`ElasticIP`

        :param      domain: The domain where the IP resides (vpc only)
        :type       domain: ``str``

        :return:    True on success, False otherwise.
        :rtype:     ``bool``
        """
        params = {'Action': 'DisassociateAddress'}

        if domain is not None and domain != 'vpc':
            raise AttributeError('Domain can only be set to vpc')

        if domain is None:
            params['PublicIp'] = elastic_ip.ip

        else:
            params['AssociationId'] = elastic_ip.extra['association_id']

        res = self.connection.request(self.path, params=params).object
        return self._get_boolean(res)

    def ex_describe_addresses(self, nodes):
        """
        Returns Elastic IP addresses for all the nodes in the provided list.

        :param      nodes: A list of :class:`Node` instances
        :type       nodes: ``list`` of :class:`Node`

        :return:    Dictionary where a key is a node ID and the value is a
                    list with the Elastic IP addresses associated with
                    this node.
        :rtype:     ``dict``
        """
        if not nodes:
            return {}

        params = {'Action': 'DescribeAddresses'}

        if len(nodes) == 1:
            self._add_instance_filter(params, nodes[0])

        result = self.connection.request(self.path, params=params).object

        node_instance_ids = [node.id for node in nodes]
        nodes_elastic_ip_mappings = {}

        # We will set only_associated to True so that we only get back
        # IPs which are associated with instances
        only_associated = True

        for node_id in node_instance_ids:
            nodes_elastic_ip_mappings.setdefault(node_id, [])
            for addr in self._to_addresses(result,
                                           only_associated):

                instance_id = addr.instance_id

                if node_id == instance_id:
                    nodes_elastic_ip_mappings[instance_id].append(
                        addr.ip)

        return nodes_elastic_ip_mappings

    def ex_describe_addresses_for_node(self, node):
        """
        Returns a list of Elastic IP Addresses associated with this node.

        :param      node: Node instance
        :type       node: :class:`Node`

        :return: List Elastic IP Addresses attached to this node.
        :rtype: ``list`` of ``str``
        """
        node_elastic_ips = self.ex_describe_addresses([node])
        return node_elastic_ips[node.id]

    # Network interface management methods

    def ex_list_network_interfaces(self):
        """
        Returns all network interfaces.

        :return:    List of EC2NetworkInterface instances
        :rtype:     ``list`` of :class `EC2NetworkInterface`
        """
        params = {'Action': 'DescribeNetworkInterfaces'}

        return self._to_interfaces(
            self.connection.request(self.path, params=params).object
        )

    def ex_create_network_interface(self, subnet, name=None,
                                    description=None,
                                    private_ip_address=None):
        """
        Create a network interface within a VPC subnet.

        :param      subnet: EC2NetworkSubnet instance
        :type       subnet: :class:`EC2NetworkSubnet`

        :param      name:  Optional name of the interface
        :type       name:  ``str``

        :param      description:  Optional description of the network interface
        :type       description:  ``str``

        :param      private_ip_address: Optional address to assign as the
                                        primary private IP address of the
                                        interface. If one is not provided then
                                        Amazon will automatically auto-assign
                                        an available IP. EC2 allows assignment
                                        of multiple IPs, but this will be
                                        the primary.
        :type       private_ip_address: ``str``

        :return:    EC2NetworkInterface instance
        :rtype:     :class `EC2NetworkInterface`
        """
        params = {'Action': 'CreateNetworkInterface',
                  'SubnetId': subnet.id}

        if description:
            params['Description'] = description

        if private_ip_address:
            params['PrivateIpAddress'] = private_ip_address

        response = self.connection.request(self.path, params=params).object

        element = response.findall(fixxpath(xpath='networkInterface',
                                            namespace=NAMESPACE))[0]

        interface = self._to_interface(element, name)

        if name and self.ex_create_tags(interface, {'Name': name}):
            interface.extra['tags']['Name'] = name

        return interface

    def ex_delete_network_interface(self, network_interface):
        """
        Deletes a network interface.

        :param      network_interface: EC2NetworkInterface instance
        :type       network_interface: :class:`EC2NetworkInterface`

        :rtype:     ``bool``
        """
        params = {'Action': 'DeleteNetworkInterface',
                  'NetworkInterfaceId': network_interface.id}

        res = self.connection.request(self.path, params=params).object

        return self._get_boolean(res)

    def ex_attach_network_interface_to_node(self, network_interface,
                                            node, device_index):
        """
        Attach a network interface to an instance.

        :param      network_interface: EC2NetworkInterface instance
        :type       network_interface: :class:`EC2NetworkInterface`

        :param      node: Node instance
        :type       node: :class:`Node`

        :param      device_index: The interface device index
        :type       device_index: ``int``

        :return:    String representation of the attachment id.
                    This is required to detach the interface.
        :rtype:     ``str``
        """
        params = {'Action': 'AttachNetworkInterface',
                  'NetworkInterfaceId': network_interface.id,
                  'InstanceId': node.id,
                  'DeviceIndex': device_index}

        response = self.connection.request(self.path, params=params).object
        attachment_id = findattr(element=response, xpath='attachmentId',
                                 namespace=NAMESPACE)

        return attachment_id

    def ex_detach_network_interface(self, attachment_id, force=False):
        """
        Detach a network interface from an instance.

        :param      attachment_id: The attachment ID associated with the
                                   interface
        :type       attachment_id: ``str``

        :param      force: Forces the detachment.
        :type       force: ``bool``

        :return:    ``True`` on successful detachment, ``False`` otherwise.
        :rtype:     ``bool``
        """
        params = {'Action': 'DetachNetworkInterface',
                  'AttachmentId': attachment_id}

        if force:
            params['Force'] = True

        res = self.connection.request(self.path, params=params).object

        return self._get_boolean(res)

    def ex_modify_instance_attribute(self, node, attributes):
        """
        Modify node attributes.
        A list of valid attributes can be found at http://goo.gl/gxcj8

        :param      node: Node instance
        :type       node: :class:`Node`

        :param      attributes: Dictionary with node attributes
        :type       attributes: ``dict``

        :return: True on success, False otherwise.
        :rtype: ``bool``
        """
        attributes = attributes or {}
        attributes.update({'InstanceId': node.id})

        params = {'Action': 'ModifyInstanceAttribute'}
        params.update(attributes)

        res = self.connection.request(self.path,
                                      params=params.copy()).object

        return self._get_boolean(res)

    def ex_modify_snapshot_attribute(self, snapshot, attributes):
        """
        Modify Snapshot attributes.

        :param      snapshot: VolumeSnapshot instance
        :type       snanpshot: :class:`VolumeSnapshot`

        :param      attributes: Dictionary with snapshot attributes
        :type       attributes: ``dict``

        :return: True on success, False otherwise.
        :rtype: ``bool``
        """
        attributes = attributes or {}
        attributes.update({'SnapshotId': snapshot.id})

        params = {'Action': 'ModifySnapshotAttribute'}
        params.update(attributes)

        res = self.connection.request(self.path,
                                      params=params.copy()).object

        return self._get_boolean(res)

    def ex_modify_image_attribute(self, image, attributes):
        """
        Modifies image attributes.

        :param      image: NodeImage instance
        :type       image: :class:`NodeImage`

        :param      attributes: A dictionary with node attributes
        :type       attributes: ``dict``

        :return: True on success, False otherwise.
        :rtype: ``bool``
        """
        attributes = attributes or {}
        attributes.update({'ImageId': image.id})

        params = {'Action': 'ModifyImageAttribute'}
        params.update(attributes)

        res = self.connection.request(self.path,
                                      params=params.copy()).object

        return self._get_boolean(res)

    def ex_change_node_size(self, node, new_size):
        """
        Change the node size.
        Note: Node must be turned of before changing the size.

        :param      node: Node instance
        :type       node: :class:`Node`

        :param      new_size: NodeSize instance
        :type       new_size: :class:`NodeSize`

        :return: True on success, False otherwise.
        :rtype: ``bool``
        """
        if 'instancetype' in node.extra:
            current_instance_type = node.extra['instancetype']

            if current_instance_type == new_size.id:
                raise ValueError('New instance size is the same as' +
                                 'the current one')

        attributes = {'InstanceType.Value': new_size.id}
        return self.ex_modify_instance_attribute(node, attributes)

    def ex_start_node(self, node):
        """
        Starts the node by passing in the node object, does not work with
        instance store backed instances.

        :param      node: The node to be used
        :type       node: :class:`Node`

        :rtype: ``bool``
        """
        params = {'Action': 'StartInstances'}
        params.update(self._pathlist('InstanceId', [node.id]))
        res = self.connection.request(self.path, params=params).object
        return self._get_state_boolean(res)

    def ex_stop_node(self, node):
        """
        Stops the node by passing in the node object, does not work with
        instance store backed instances

        :param      node: The node to be used
        :type       node: :class:`Node`

        :rtype: ``bool``
        """
        params = {'Action': 'StopInstances'}
        params.update(self._pathlist('InstanceId', [node.id]))
        res = self.connection.request(self.path, params=params).object
        return self._get_state_boolean(res)

    def ex_get_console_output(self, node):
        """
        Gets console output for the node.

        :param      node: Node which should be used
        :type       node: :class:`Node`

        :return:    A dictionary with the following keys:
                    - instance_id (``str``)
                    - timestamp (``datetime.datetime``) - last output timestamp
                    - output (``str``) - console output
        :rtype:     ``dict``
        """
        params = {
            'Action': 'GetConsoleOutput',
            'InstanceId': node.id
        }

        response = self.connection.request(self.path, params=params).object

        timestamp = findattr(element=response,
                             xpath='timestamp',
                             namespace=NAMESPACE)

        encoded_string = findattr(element=response,
                                  xpath='output',
                                  namespace=NAMESPACE)

        timestamp = parse_date(timestamp)

        if encoded_string:
            output = base64.b64decode(b(encoded_string)).decode('utf-8')
        else:
            # No console output
            output = None

        return {'instance_id': node.id,
                'timestamp': timestamp,
                'output': output}

    def ex_list_reserved_nodes(self):
        """
        Lists all reserved instances/nodes which can be purchased from Amazon
        for one or three year terms. Reservations are made at a region level
        and reduce the hourly charge for instances.

        More information can be found at http://goo.gl/ulXCC7.

        :rtype: ``list`` of :class:`.EC2ReservedNode`
        """
        params = {'Action': 'DescribeReservedInstances'}

        response = self.connection.request(self.path, params=params).object

        return self._to_reserved_nodes(response, 'reservedInstancesSet/item')

    # Account specific methods

    def ex_get_limits(self):
        """
        Retrieve account resource limits.

        :rtype: ``dict``
        """
        attributes = ['max-instances', 'max-elastic-ips',
                      'vpc-max-elastic-ips']
        params = {}
        params['Action'] = 'DescribeAccountAttributes'

        for index, attribute in enumerate(attributes):
            params['AttributeName.%s' % (index)] = attribute

        response = self.connection.request(self.path, params=params)
        data = response.object

        elems = data.findall(fixxpath(xpath='accountAttributeSet/item',
                                      namespace=NAMESPACE))

        result = {'resource': {}}

        for elem in elems:
            name = findtext(element=elem, xpath='attributeName',
                            namespace=NAMESPACE)
            value = findtext(element=elem,
                             xpath='attributeValueSet/item/attributeValue',
                             namespace=NAMESPACE)

            result['resource'][name] = int(value)

        return result

    # Deprecated extension methods

    def ex_list_keypairs(self):
        """
        Lists all the keypair names and fingerprints.

        :rtype: ``list`` of ``dict``
        """
        warnings.warn('This method has been deprecated in favor of '
                      'list_key_pairs method')

        key_pairs = self.list_key_pairs()

        result = []

        for key_pair in key_pairs:
            item = {
                'keyName': key_pair.name,
                'keyFingerprint': key_pair.fingerprint,
            }
            result.append(item)

        return result

    def ex_describe_all_keypairs(self):
        """
        Returns names for all the available key pairs.

        @note: This is a non-standard extension API, and only works for EC2.

        :rtype: ``list`` of ``str``
        """
        names = [key_pair.name for key_pair in self.list_key_pairs()]
        return names

    def ex_describe_keypairs(self, name):
        """
        Here for backward compatibility.
        """
        return self.ex_describe_keypair(name=name)

    def ex_describe_keypair(self, name):
        """
        Describes a keypair by name.

        @note: This is a non-standard extension API, and only works for EC2.

        :param      name: The name of the keypair to describe.
        :type       name: ``str``

        :rtype: ``dict``
        """

        params = {
            'Action': 'DescribeKeyPairs',
            'KeyName.1': name
        }

        response = self.connection.request(self.path, params=params).object
        key_name = findattr(element=response, xpath='keySet/item/keyName',
                            namespace=NAMESPACE)
        fingerprint = findattr(element=response,
                               xpath='keySet/item/keyFingerprint',
                               namespace=NAMESPACE).strip()
        return {
            'keyName': key_name,
            'keyFingerprint': fingerprint
        }

    def ex_create_keypair(self, name):
        """
        Creates a new keypair

        @note: This is a non-standard extension API, and only works for EC2.

        :param      name: The name of the keypair to Create. This must be
            unique, otherwise an InvalidKeyPair.Duplicate exception is raised.
        :type       name: ``str``

        :rtype: ``dict``
        """
        warnings.warn('This method has been deprecated in favor of '
                      'create_key_pair method')

        key_pair = self.create_key_pair(name=name)

        result = {
            'keyMaterial': key_pair.private_key,
            'keyFingerprint': key_pair.fingerprint
        }

        return result

    def ex_delete_keypair(self, keypair):
        """
        Deletes a key pair by name.

        @note: This is a non-standard extension API, and only works with EC2.

        :param      keypair: The name of the keypair to delete.
        :type       keypair: ``str``

        :rtype: ``bool``
        """
        warnings.warn('This method has been deprecated in favor of '
                      'delete_key_pair method')

        keypair = KeyPair(name=keypair, public_key=None, fingerprint=None,
                          driver=self)

        return self.delete_key_pair(keypair)

    def ex_import_keypair_from_string(self, name, key_material):
        """
        Imports a new public key where the public key is passed in as a string.

        @note: This is a non-standard extension API, and only works for EC2.

        :param      name: The name of the public key to import. This must be
         unique, otherwise an InvalidKeyPair.Duplicate exception is raised.
        :type       name: ``str``

        :param     key_material: The contents of a public key file.
        :type      key_material: ``str``

        :rtype: ``dict``
        """
        warnings.warn('This method has been deprecated in favor of '
                      'import_key_pair_from_string method')

        key_pair = self.import_key_pair_from_string(name=name,
                                                    key_material=key_material)

        result = {
            'keyName': key_pair.name,
            'keyFingerprint': key_pair.fingerprint
        }
        return result

    def ex_import_keypair(self, name, keyfile):
        """
        Imports a new public key where the public key is passed via a filename.

        @note: This is a non-standard extension API, and only works for EC2.

        :param      name: The name of the public key to import. This must be
                          unique, otherwise an InvalidKeyPair. Duplicate
                          exception is raised.
        :type       name: ``str``

        :param     keyfile: The filename with the path of the public key
                            to import.
        :type      keyfile: ``str``

        :rtype: ``dict``
        """
        warnings.warn('This method has been deprecated in favor of '
                      'import_key_pair_from_file method')

        key_pair = self.import_key_pair_from_file(name=name,
                                                  key_file_path=keyfile)

        result = {
            'keyName': key_pair.name,
            'keyFingerprint': key_pair.fingerprint
        }
        return result

    def ex_find_or_import_keypair_by_key_material(self, pubkey):
        """
        Given a public key, look it up in the EC2 KeyPair database. If it
        exists, return any information we have about it. Otherwise, create it.

        Keys that are created are named based on their comment and fingerprint.

        :rtype: ``dict``
        """
        key_fingerprint = get_pubkey_ssh2_fingerprint(pubkey)
        key_comment = get_pubkey_comment(pubkey, default='unnamed')
        key_name = '%s-%s' % (key_comment, key_fingerprint)

        key_pairs = self.list_key_pairs()
        key_pairs = [key_pair for key_pair in key_pairs if
                     key_pair.fingerprint == key_fingerprint]

        if len(key_pairs) >= 1:
            key_pair = key_pairs[0]
            result = {
                'keyName': key_pair.name,
                'keyFingerprint': key_pair.fingerprint
            }
        else:
            result = self.ex_import_keypair_from_string(key_name, pubkey)

        return result

    def ex_list_internet_gateways(self, gateway_ids=None, filters=None):
        """
        Describes available Internet gateways and whether or not they are
        attached to a VPC. These are required for VPC nodes to communicate
        over the Internet.

        :param      gateway_ids: Returns only Internet gateways matching the
                                 provided Internet gateway IDs. If not
                                 specified, a list of all the Internet
                                 gateways in the corresponding region is
                                 returned.
        :type       gateway_ids: ``list``

        :param      filters: The filters so the list returned inclues
                             information for certain gateways only.
        :type       filters: ``dict``

        :rtype: ``list`` of :class:`.VPCInternetGateway`
        """
        params = {'Action': 'DescribeInternetGateways'}

        if gateway_ids:
            params.update(self._pathlist('InternetGatewayId', gateway_ids))

        if filters:
            params.update(self._build_filters(filters))

        response = self.connection.request(self.path, params=params).object

        return self._to_internet_gateways(response, 'internetGatewaySet/item')

    def ex_create_internet_gateway(self, name=None):
        """
        Delete a VPC Internet gateway

        :rtype:     ``bool``
        """
        params = {'Action': 'CreateInternetGateway'}

        resp = self.connection.request(self.path, params=params).object

        element = resp.findall(fixxpath(xpath='internetGateway',
                                        namespace=NAMESPACE))

        gateway = self._to_internet_gateway(element[0], name)

        if name and self.ex_create_tags(gateway, {'Name': name}):
            gateway.extra['tags']['Name'] = name

        return gateway

    def ex_delete_internet_gateway(self, gateway):
        """
        Deletes a VPC Internet gateway.

        :param      gateway: The gateway to delete
        :type       gateway: :class:`.VPCInternetGateway`

        :rtype:     ``bool``
        """
        params = {'Action': 'DeleteInternetGateway',
                  'InternetGatewayId': gateway.id}

        res = self.connection.request(self.path, params=params).object

        return self._get_boolean(res)

    def ex_attach_internet_gateway(self, gateway, network):
        """
        Attach an Internet gateway to a VPC

        :param      gateway: The gateway to attach
        :type       gateway: :class:`.VPCInternetGateway`

        :param      network: The VPC network to attach to
        :type       network: :class:`.EC2Network`

        :rtype:     ``bool``
        """
        params = {'Action': 'AttachInternetGateway',
                  'InternetGatewayId': gateway.id,
                  'VpcId': network.id}

        res = self.connection.request(self.path, params=params).object

        return self._get_boolean(res)

    def ex_detach_internet_gateway(self, gateway, network):
        """
        Detaches an Internet gateway from a VPC.

        :param      gateway: The gateway to detach
        :type       gateway: :class:`.VPCInternetGateway`

        :param      network: The VPC network to detach from
        :type       network: :class:`.EC2Network`

        :rtype:     ``bool``
        """
        params = {'Action': 'DetachInternetGateway',
                  'InternetGatewayId': gateway.id,
                  'VpcId': network.id}

        res = self.connection.request(self.path, params=params).object

        return self._get_boolean(res)

    def ex_list_route_tables(self, route_table_ids=None, filters=None):
        """
        Describes one or more of a VPC's route tables.
        These are used to determine where network traffic is directed.

        :param      route_table_ids: Returns only route tables matching the
                                provided route table IDs. If not specified,
                                a list of all the route tables in the
                                corresponding region is returned.
        :type       route_table_ids: ``list``

        :param      filters: The filters so that the list returned includes
                             information for certain route tables only.
        :type       filters: ``dict``

        :rtype: ``list`` of :class:`.EC2RouteTable`
        """
        params = {'Action': 'DescribeRouteTables'}

        if route_table_ids:
            params.update(self._pathlist('RouteTableId', route_table_ids))

        if filters:
            params.update(self._build_filters(filters))

        response = self.connection.request(self.path, params=params)

        return self._to_route_tables(response.object)

    def ex_create_route_table(self, network, name=None):
        """
        Creates a route table within a VPC.

        :param      vpc_id: The VPC that the subnet should be created in.
        :type       vpc_id: :class:`.EC2Network`

        :rtype:     :class: `.EC2RouteTable`
        """
        params = {'Action': 'CreateRouteTable',
                  'VpcId': network.id}

        response = self.connection.request(self.path, params=params).object
        element = response.findall(fixxpath(xpath='routeTable',
                                            namespace=NAMESPACE))[0]

        route_table = self._to_route_table(element, name=name)

        if name and self.ex_create_tags(route_table, {'Name': name}):
            route_table.extra['tags']['Name'] = name

        return route_table

    def ex_delete_route_table(self, route_table):
        """
        Deletes a VPC route table.

        :param      route_table: The route table to delete.
        :type       route_table: :class:`.EC2RouteTable`

        :rtype:     ``bool``
        """

        params = {'Action': 'DeleteRouteTable',
                  'RouteTableId': route_table.id}

        res = self.connection.request(self.path, params=params).object

        return self._get_boolean(res)

    def ex_associate_route_table(self, route_table, subnet):
        """
        Associates a route table with a subnet within a VPC.

        Note: A route table can be associated with multiple subnets.

        :param      route_table: The route table to associate.
        :type       route_table: :class:`.EC2RouteTable`

        :param      subnet: The subnet to associate with.
        :type       subnet: :class:`.EC2Subnet`

        :return:    Route table association ID.
        :rtype:     ``str``
        """

        params = {'Action': 'AssociateRouteTable',
                  'RouteTableId': route_table.id,
                  'SubnetId': subnet.id}

        result = self.connection.request(self.path, params=params).object
        association_id = findtext(element=result,
                                  xpath='associationId',
                                  namespace=NAMESPACE)

        return association_id

    def ex_dissociate_route_table(self, subnet_association):
        """
        Dissociates a subnet from a route table.

        :param      subnet_association: The subnet association object or
                                        subnet association ID.
        :type       subnet_association: :class:`.EC2SubnetAssociation` or
                                        ``str``

        :rtype:     ``bool``
        """

        if isinstance(subnet_association, EC2SubnetAssociation):
            subnet_association_id = subnet_association.id
        else:
            subnet_association_id = subnet_association

        params = {'Action': 'DisassociateRouteTable',
                  'AssociationId': subnet_association_id}

        res = self.connection.request(self.path, params=params).object

        return self._get_boolean(res)

    def ex_replace_route_table_association(self, subnet_association,
                                           route_table):
        """
        Changes the route table associated with a given subnet in a VPC.

        Note: This method can be used to change which table is the main route
              table in the VPC (Specify the main route table's association ID
              and the route table to be the new main route table).

        :param      subnet_association: The subnet association object or
                                        subnet association ID.
        :type       subnet_association: :class:`.EC2SubnetAssociation` or
                                        ``str``

        :param      route_table: The new route table to associate.
        :type       route_table: :class:`.EC2RouteTable`

        :return:    A new route table association ID.
        :rtype:     ``str``
        """

        if isinstance(subnet_association, EC2SubnetAssociation):
            subnet_association_id = subnet_association.id
        else:
            subnet_association_id = subnet_association

        params = {'Action': 'ReplaceRouteTableAssociation',
                  'AssociationId': subnet_association_id,
                  'RouteTableId': route_table.id}

        result = self.connection.request(self.path, params=params).object
        new_association_id = findtext(element=result,
                                      xpath='newAssociationId',
                                      namespace=NAMESPACE)

        return new_association_id

    def ex_create_route(self, route_table, cidr,
                        internet_gateway=None, node=None,
                        network_interface=None, vpc_peering_connection=None):
        """
        Creates a route entry in the route table.

        :param      route_table: The route table to create the route in.
        :type       route_table: :class:`.EC2RouteTable`

        :param      cidr: The CIDR block used for the destination match.
        :type       cidr: ``str``

        :param      internet_gateway: The Internet gateway to route
                                      traffic through.
        :type       internet_gateway: :class:`.VPCInternetGateway`

        :param      node: The NAT instance to route traffic through.
        :type       node: :class:`Node`

        :param      network_interface: The network interface of the node
                                       to route traffic through.
        :type       network_interface: :class:`.EC2NetworkInterface`

        :param      vpc_peering_connection: The VPC peering connection.
        :type       vpc_peering_connection: :class:`.VPCPeeringConnection`

        :rtype:     ``bool``

        Note: You must specify one of the following: internet_gateway,
              node, network_interface, vpc_peering_connection.
        """

        params = {'Action': 'CreateRoute',
                  'RouteTableId': route_table.id,
                  'DestinationCidrBlock': cidr}

        if internet_gateway:
            params['GatewayId'] = internet_gateway.id

        if node:
            params['InstanceId'] = node.id

        if network_interface:
            params['NetworkInterfaceId'] = network_interface.id

        if vpc_peering_connection:
            params['VpcPeeringConnectionId'] = vpc_peering_connection.id

        res = self.connection.request(self.path, params=params).object

        return self._get_boolean(res)

    def ex_delete_route(self, route_table, cidr):
        """
        Deletes a route entry from the route table.

        :param      route_table: The route table to delete the route from.
        :type       route_table: :class:`.EC2RouteTable`

        :param      cidr: The CIDR block used for the destination match.
        :type       cidr: ``str``

        :rtype:     ``bool``
        """

        params = {'Action': 'DeleteRoute',
                  'RouteTableId': route_table.id,
                  'DestinationCidrBlock': cidr}

        res = self.connection.request(self.path, params=params).object

        return self._get_boolean(res)

    def ex_replace_route(self, route_table, cidr,
                         internet_gateway=None, node=None,
                         network_interface=None, vpc_peering_connection=None):
        """
        Replaces an existing route entry within a route table in a VPC.

        :param      route_table: The route table to replace the route in.
        :type       route_table: :class:`.EC2RouteTable`

        :param      cidr: The CIDR block used for the destination match.
        :type       cidr: ``str``

        :param      internet_gateway: The new internet gateway to route
                                       traffic through.
        :type       internet_gateway: :class:`.VPCInternetGateway`

        :param      node: The new NAT instance to route traffic through.
        :type       node: :class:`Node`

        :param      network_interface: The new network interface of the node
                                       to route traffic through.
        :type       network_interface: :class:`.EC2NetworkInterface`

        :param      vpc_peering_connection: The new VPC peering connection.
        :type       vpc_peering_connection: :class:`.VPCPeeringConnection`

        :rtype:     ``bool``

        Note: You must specify one of the following: internet_gateway,
              node, network_interface, vpc_peering_connection.
        """

        params = {'Action': 'ReplaceRoute',
                  'RouteTableId': route_table.id,
                  'DestinationCidrBlock': cidr}

        if internet_gateway:
            params['GatewayId'] = internet_gateway.id

        if node:
            params['InstanceId'] = node.id

        if network_interface:
            params['NetworkInterfaceId'] = network_interface.id

        if vpc_peering_connection:
            params['VpcPeeringConnectionId'] = vpc_peering_connection.id

        res = self.connection.request(self.path, params=params).object

        return self._get_boolean(res)

    def ex_modify_volume(self, volume, parameters):
        """
        Modify volume parameters.
        A list of valid parameters can be found at https://goo.gl/N0rPEQ

        :param      Volume: Volume instance
        :type       Volume: :class:`Volume`

        :param      parameters: Dictionary with updated volume parameters
        :type       parameters: ``dict``

        :return: Volume modification status object
        :rtype: :class:`VolumeModification
        """
        parameters = parameters or {}

        volume_type = parameters.get('VolumeType')
        if volume_type and volume_type not in VALID_VOLUME_TYPES:
            raise ValueError('Invalid volume type specified: %s' % volume_type)

        parameters.update({'Action': 'ModifyVolume', 'VolumeId': volume.id})
        response = self.connection.request(self.path,
                                           params=parameters.copy()).object

        return self._to_volume_modification(response.findall(
            fixxpath(xpath='volumeModification', namespace=NAMESPACE))[0])

    def ex_describe_volumes_modifications(self, dry_run=False, volume_ids=None,
                                          filters=None):
        """
        Describes one or more of your volume modifications.

        :param      dry_run: dry_run
        :type       dry_run: ``bool``

        :param      volume_ids: The volume_ids so that the response includes
                             information for only said volumes
        :type       volume_ids: ``dict``

        :param      filters: The filters so that the response includes
                             information for only certain volumes
        :type       filters: ``dict``

        :return:  List of volume modification status objects
        :rtype:   ``list`` of :class:`VolumeModification
        """
        params = {'Action': 'DescribeVolumesModifications'}

        if dry_run:
            params.update({'DryRun': dry_run})

        if volume_ids:
            params.update(self._pathlist('VolumeId', volume_ids))

        if filters:
            params.update(self._build_filters(filters))

        response = self.connection.request(self.path, params=params).object

        return self._to_volume_modifications(response)

    def _ex_connection_class_kwargs(self):
        kwargs = super(BaseEC2NodeDriver, self)._ex_connection_class_kwargs()
        if hasattr(self, 'token') and self.token is not None:
            kwargs['token'] = self.token
            # Force signature_version 4 for tokens or auth breaks
            kwargs['signature_version'] = '4'
        else:
            kwargs['signature_version'] = self.signature_version

        return kwargs

    def _to_nodes(self, object, xpath):
        return [self._to_node(el)
                for el in object.findall(fixxpath(xpath=xpath,
                                                  namespace=NAMESPACE))]

    def _to_node(self, element):
        try:
            state = self.NODE_STATE_MAP[findattr(element=element,
                                                 xpath="instanceState/name",
                                                 namespace=NAMESPACE)
                                        ]
        except KeyError:
            state = NodeState.UNKNOWN

        created = parse_date(findtext(element=element, xpath='launchTime',
                             namespace=NAMESPACE))
        instance_id = findtext(element=element, xpath='instanceId',
                               namespace=NAMESPACE)
        public_ip = findtext(element=element, xpath='ipAddress',
                             namespace=NAMESPACE)
        public_ips = [public_ip] if public_ip else []
        private_ip = findtext(element=element, xpath='privateIpAddress',
                              namespace=NAMESPACE)
        private_ips = [private_ip] if private_ip else []
        product_codes = []
        for p in findall(element=element,
                         xpath="productCodesSet/item/productCode",
                         namespace=NAMESPACE):
            product_codes.append(p)

        # Get our tags
        tags = self._get_resource_tags(element)
        name = tags.get('Name', instance_id)

        # Get our extra dictionary
        extra = self._get_extra_dict(
            element, RESOURCE_EXTRA_ATTRIBUTES_MAP['node'])

        # Add additional properties to our extra dictionary
        extra['block_device_mapping'] = self._to_device_mappings(element)
        extra['groups'] = self._get_security_groups(element)
        extra['network_interfaces'] = self._to_interfaces(element)
        extra['product_codes'] = product_codes
        extra['tags'] = tags

        return Node(id=instance_id, name=name, state=state,
                    public_ips=public_ips, private_ips=private_ips,
                    driver=self.connection.driver, created_at=created,
                    extra=extra)

    def _to_images(self, object):
        return [self._to_image(el) for el in object.findall(
            fixxpath(xpath='imagesSet/item', namespace=NAMESPACE))
        ]

    def _to_image(self, element):

        id = findtext(element=element, xpath='imageId', namespace=NAMESPACE)
        name = findtext(element=element, xpath='name', namespace=NAMESPACE)

        # Build block device mapping
        block_device_mapping = self._to_device_mappings(element)

        # Get our tags
        tags = self._get_resource_tags(element)

        # Get our extra dictionary
        extra = self._get_extra_dict(
            element, RESOURCE_EXTRA_ATTRIBUTES_MAP['image'])

        # Add our tags and block device mapping
        extra['tags'] = tags
        extra['block_device_mapping'] = block_device_mapping

        return NodeImage(id=id, name=name, driver=self, extra=extra)

    def _to_volume(self, element, name=None):
        """
        Parse the XML element and return a StorageVolume object.

        :param      name: An optional name for the volume. If not provided
                          then either tag with a key "Name" or volume ID
                          will be used (which ever is available first in that
                          order).
        :type       name: ``str``

        :rtype:     :class:`StorageVolume`
        """
        volId = findtext(element=element, xpath='volumeId',
                         namespace=NAMESPACE)
        size = findtext(element=element, xpath='size', namespace=NAMESPACE)
        raw_state = findtext(element=element, xpath='status',
                             namespace=NAMESPACE)

        state = self.VOLUME_STATE_MAP.get(raw_state,
                                          StorageVolumeState.UNKNOWN)

        # Get our tags
        tags = self._get_resource_tags(element)

        # If name was not passed into the method then
        # fall back then use the volume id
        name = name if name else tags.get('Name', volId)

        # Get our extra dictionary
        extra = self._get_extra_dict(
            element, RESOURCE_EXTRA_ATTRIBUTES_MAP['volume'])

        extra['tags'] = tags

        return StorageVolume(id=volId,
                             name=name,
                             size=int(size),
                             driver=self,
                             state=state,
                             extra=extra)

    def _to_volume_modifications(self, object):
        return [self._to_volume_modification(el) for el in object.findall(
            fixxpath(xpath='volumeModificationSet/item', namespace=NAMESPACE))
        ]

    def _to_volume_modification(self, element):
        """
        Parse the XML element and return a StorageVolume object.

        :rtype:     :class:`EC2VolumeModification`
        """
        params = self._get_extra_dict(element,
                                      VOLUME_MODIFICATION_ATTRIBUTE_MAP)

        return EC2VolumeModification(**params)

    def _to_snapshots(self, response):
        return [self._to_snapshot(el) for el in response.findall(
            fixxpath(xpath='snapshotSet/item', namespace=NAMESPACE))
        ]

    def _to_snapshot(self, element, name=None):
        snapId = findtext(element=element, xpath='snapshotId',
                          namespace=NAMESPACE)
        size = findtext(element=element, xpath='volumeSize',
                        namespace=NAMESPACE)
        created = parse_date(findtext(element=element, xpath='startTime',
                             namespace=NAMESPACE))

        # Get our tags
        tags = self._get_resource_tags(element)

        # If name was not passed into the method then
        # fall back then use the snapshot id
        name = name if name else tags.get('Name', snapId)

        # Get our extra dictionary
        extra = self._get_extra_dict(
            element, RESOURCE_EXTRA_ATTRIBUTES_MAP['snapshot'])

        # Add tags and name to the extra dict
        extra['tags'] = tags
        extra['name'] = name

        # state
        state = self.SNAPSHOT_STATE_MAP.get(
            extra["state"],
            VolumeSnapshotState.UNKNOWN
        )

        return VolumeSnapshot(snapId,
                              size=int(size),
                              driver=self,
                              extra=extra,
                              created=created,
                              state=state,
                              name=name)

    def _to_import_snapshot_task(self, element):
        status = findtext(element=element, xpath='importSnapshotTaskSet/item/'
                          'snapshotTaskDetail/status', namespace=NAMESPACE)

        if status != 'completed':
            snapshotId = None
        else:
            xpath = 'importSnapshotTaskSet/item/snapshotTaskDetail/snapshotId'
            snapshotId = findtext(element=element, xpath=xpath,
                                  namespace=NAMESPACE)

        return EC2ImportSnapshotTask(status, snapshotId=snapshotId)

    def _to_key_pairs(self, elems):
        key_pairs = [self._to_key_pair(elem=elem) for elem in elems]
        return key_pairs

    def _to_key_pair(self, elem):
        name = findtext(element=elem, xpath='keyName', namespace=NAMESPACE)
        fingerprint = findtext(element=elem, xpath='keyFingerprint',
                               namespace=NAMESPACE).strip()
        private_key = findtext(element=elem, xpath='keyMaterial',
                               namespace=NAMESPACE)

        key_pair = KeyPair(name=name,
                           public_key=None,
                           fingerprint=fingerprint,
                           private_key=private_key,
                           driver=self)
        return key_pair

    def _to_security_groups(self, response):
        return [self._to_security_group(el) for el in response.findall(
            fixxpath(xpath='securityGroupInfo/item', namespace=NAMESPACE))
        ]

    def _to_security_group(self, element):
        # security group id
        sg_id = findtext(element=element,
                         xpath='groupId',
                         namespace=NAMESPACE)

        # security group name
        name = findtext(element=element,
                        xpath='groupName',
                        namespace=NAMESPACE)

        # Get our tags
        tags = self._get_resource_tags(element)

        # Get our extra dictionary
        extra = self._get_extra_dict(
            element, RESOURCE_EXTRA_ATTRIBUTES_MAP['security_group'])

        # Add tags to the extra dict
        extra['tags'] = tags

        # Get ingress rules
        ingress_rules = self._to_security_group_rules(
            element, 'ipPermissions/item'
        )

        # Get egress rules
        egress_rules = self._to_security_group_rules(
            element, 'ipPermissionsEgress/item'
        )

        return EC2SecurityGroup(sg_id, name, ingress_rules,
                                egress_rules, extra=extra)

    def _to_security_group_rules(self, element, xpath):
        return [self._to_security_group_rule(el) for el in element.findall(
            fixxpath(xpath=xpath, namespace=NAMESPACE))
        ]

    def _to_security_group_rule(self, element):
        """
        Parse the XML element and return a SecurityGroup object.

        :rtype:     :class:`EC2SecurityGroup`
        """

        rule = {}
        rule['protocol'] = findtext(element=element,
                                    xpath='ipProtocol',
                                    namespace=NAMESPACE)

        rule['from_port'] = findtext(element=element,
                                     xpath='fromPort',
                                     namespace=NAMESPACE)

        rule['to_port'] = findtext(element=element,
                                   xpath='toPort',
                                   namespace=NAMESPACE)

        # get security groups
        elements = element.findall(fixxpath(
            xpath='groups/item',
            namespace=NAMESPACE
        ))

        rule['group_pairs'] = []

        for element in elements:
            item = {
                'user_id': findtext(
                    element=element,
                    xpath='userId',
                    namespace=NAMESPACE),
                'group_id': findtext(
                    element=element,
                    xpath='groupId',
                    namespace=NAMESPACE),
                'group_name': findtext(
                    element=element,
                    xpath='groupName',
                    namespace=NAMESPACE)
            }
            rule['group_pairs'].append(item)

        # get ip ranges
        elements = element.findall(fixxpath(
            xpath='ipRanges/item',
            namespace=NAMESPACE
        ))

        rule['cidr_ips'] = [
            findtext(
                element=element,
                xpath='cidrIp',
                namespace=NAMESPACE
            ) for element in elements]

        return rule

    def _to_networks(self, response):
        return [self._to_network(el) for el in response.findall(
            fixxpath(xpath='vpcSet/item', namespace=NAMESPACE))
        ]

    def _to_network(self, element, name=None):
        # Get the network id
        vpc_id = findtext(element=element,
                          xpath='vpcId',
                          namespace=NAMESPACE)

        # Get our tags
        tags = self._get_resource_tags(element)

        # Set our name if the Name key/value if available
        # If we don't get anything back then use the vpc_id
        name = name if name else tags.get('Name', vpc_id)

        cidr_block = findtext(element=element,
                              xpath='cidrBlock',
                              namespace=NAMESPACE)

        # Get our extra dictionary
        extra = self._get_extra_dict(
            element, RESOURCE_EXTRA_ATTRIBUTES_MAP['network'])

        # Add tags to the extra dict
        extra['tags'] = tags

        return EC2Network(vpc_id, name, cidr_block, extra=extra)

    def _to_addresses(self, response, only_associated):
        """
        Builds a list of dictionaries containing elastic IP properties.

        :param    only_associated: If true, return only those addresses
                                   that are associated with an instance.
                                   If false, return all addresses.
        :type     only_associated: ``bool``

        :rtype:   ``list`` of :class:`ElasticIP`
        """
        addresses = []
        for el in response.findall(fixxpath(xpath='addressesSet/item',
                                            namespace=NAMESPACE)):
            addr = self._to_address(el, only_associated)
            if addr is not None:
                addresses.append(addr)

        return addresses

    def _to_address(self, element, only_associated):
        instance_id = findtext(element=element, xpath='instanceId',
                               namespace=NAMESPACE)

        public_ip = findtext(element=element,
                             xpath='publicIp',
                             namespace=NAMESPACE)

        domain = findtext(element=element,
                          xpath='domain',
                          namespace=NAMESPACE)

        # Build our extra dict
        extra = self._get_extra_dict(
            element, RESOURCE_EXTRA_ATTRIBUTES_MAP['elastic_ip'])

        # Return NoneType if only associated IPs are requested
        if only_associated and not instance_id:
            return None

        return ElasticIP(public_ip, domain, instance_id, extra=extra)

    def _to_placement_groups(self, response):
        return [self._to_placement_group(el)
                for el in response.findall(
                    fixxpath(xpath='placementGroupSet/item',
                             namespace=NAMESPACE))]

    def _to_placement_group(self, element):
        name = findtext(element=element,
                        xpath='groupName',
                        namespace=NAMESPACE)
        state = findtext(element=element,
                         xpath='state',
                         namespace=NAMESPACE)
        strategy = findtext(element=element,
                            xpath='strategy',
                            namespace=NAMESPACE)
        return EC2PlacementGroup(name, state, strategy)

    def _to_subnets(self, response):
        return [self._to_subnet(el) for el in response.findall(
            fixxpath(xpath='subnetSet/item', namespace=NAMESPACE))
        ]

    def _to_subnet(self, element, name=None):
        # Get the subnet ID
        subnet_id = findtext(element=element,
                             xpath='subnetId',
                             namespace=NAMESPACE)

        # Get our tags
        tags = self._get_resource_tags(element)

        # If we don't get anything back then use the subnet_id
        name = name if name else tags.get('Name', subnet_id)

        state = findtext(element=element,
                         xpath='state',
                         namespace=NAMESPACE)

        # Get our extra dictionary
        extra = self._get_extra_dict(
            element, RESOURCE_EXTRA_ATTRIBUTES_MAP['subnet'])

        # Also include our tags
        extra['tags'] = tags

        return EC2NetworkSubnet(subnet_id, name, state, extra=extra)

    def _to_interfaces(self, response):
        return [self._to_interface(el) for el in response.findall(
            fixxpath(xpath='networkInterfaceSet/item', namespace=NAMESPACE))
        ]

    def _to_interface(self, element, name=None):
        """
        Parse the XML element and return an EC2NetworkInterface object.

        :param      name: An optional name for the interface. If not provided
                          then either tag with a key "Name" or the interface ID
                          will be used (whichever is available first in that
                          order).
        :type       name: ``str``

        :rtype:     :class: `EC2NetworkInterface`
        """

        interface_id = findtext(element=element,
                                xpath='networkInterfaceId',
                                namespace=NAMESPACE)

        state = findtext(element=element,
                         xpath='status',
                         namespace=NAMESPACE)

        # Get tags
        tags = self._get_resource_tags(element)

        name = name if name else tags.get('Name', interface_id)

        # Build security groups
        groups = self._get_security_groups(element)

        # Build private IPs
        priv_ips = []
        for item in findall(element=element,
                            xpath='privateIpAddressesSet/item',
                            namespace=NAMESPACE):

            priv_ips.append({'private_ip': findtext(element=item,
                                                    xpath='privateIpAddress',
                                                    namespace=NAMESPACE),
                            'private_dns': findtext(element=item,
                                                    xpath='privateDnsName',
                                                    namespace=NAMESPACE),
                             'primary': findtext(element=item,
                                                 xpath='primary',
                                                 namespace=NAMESPACE)})

        # Build our attachment dictionary which we will add into extra later
        attributes_map = \
            RESOURCE_EXTRA_ATTRIBUTES_MAP['network_interface_attachment']
        attachment = self._get_extra_dict(element, attributes_map)

        # Build our extra dict
        attributes_map = RESOURCE_EXTRA_ATTRIBUTES_MAP['network_interface']
        extra = self._get_extra_dict(element, attributes_map)

        # Include our previously built items as well
        extra['tags'] = tags
        extra['attachment'] = attachment
        extra['private_ips'] = priv_ips
        extra['groups'] = groups

        return EC2NetworkInterface(interface_id, name, state, extra=extra)

    def _to_reserved_nodes(self, object, xpath):
        return [self._to_reserved_node(el)
                for el in object.findall(fixxpath(xpath=xpath,
                                                  namespace=NAMESPACE))]

    def _to_reserved_node(self, element):
        """
        Build an EC2ReservedNode object using the reserved instance properties.
        Information on these properties can be found at http://goo.gl/ulXCC7.
        """

        # Get our extra dictionary
        extra = self._get_extra_dict(
            element, RESOURCE_EXTRA_ATTRIBUTES_MAP['reserved_node'])

        try:
            size = [size for size in self.list_sizes() if
                    size.id == extra['instance_type']][0]
        except IndexError:
            size = None

        return EC2ReservedNode(id=findtext(element=element,
                                           xpath='reservedInstancesId',
                                           namespace=NAMESPACE),
                               state=findattr(element=element,
                                              xpath='state',
                                              namespace=NAMESPACE),
                               driver=self,
                               size=size,
                               extra=extra)

    def _to_device_mappings(self, object):
        return [self._to_device_mapping(el) for el in object.findall(
            fixxpath(xpath='blockDeviceMapping/item', namespace=NAMESPACE))
        ]

    def _to_device_mapping(self, element):
        """
        Parse the XML element and return a dictionary of device properties.
        Additional information can be found at http://goo.gl/GjWYBf.

        @note: EBS volumes do not have a virtual name. Only ephemeral
               disks use this property.
        :rtype:     ``dict``
        """
        mapping = {}

        mapping['device_name'] = findattr(element=element,
                                          xpath='deviceName',
                                          namespace=NAMESPACE)

        mapping['virtual_name'] = findattr(element=element,
                                           xpath='virtualName',
                                           namespace=NAMESPACE)

        # If virtual name does not exist then this is an EBS volume.
        # Build the EBS dictionary leveraging the _get_extra_dict method.
        if mapping['virtual_name'] is None:
            mapping['ebs'] = self._get_extra_dict(
                element, RESOURCE_EXTRA_ATTRIBUTES_MAP['ebs_volume'])

        return mapping

    def _to_internet_gateways(self, object, xpath):
        return [self._to_internet_gateway(el)
                for el in object.findall(fixxpath(xpath=xpath,
                                                  namespace=NAMESPACE))]

    def _to_internet_gateway(self, element, name=None):
        id = findtext(element=element,
                      xpath='internetGatewayId',
                      namespace=NAMESPACE)

        vpc_id = findtext(element=element,
                          xpath='attachmentSet/item/vpcId',
                          namespace=NAMESPACE)

        state = findtext(element=element,
                         xpath='attachmentSet/item/state',
                         namespace=NAMESPACE)

        # If there's no attachment state, let's
        # set it to available
        if not state:
            state = 'available'

        # Get our tags
        tags = self._get_resource_tags(element)

        # If name was not passed into the method then
        # fall back then use the gateway id
        name = name if name else tags.get('Name', id)

        return VPCInternetGateway(id=id, name=name, vpc_id=vpc_id,
                                  state=state, driver=self.connection.driver,
                                  extra={'tags': tags})

    def _to_route_tables(self, response):
        return [self._to_route_table(el) for el in response.findall(
            fixxpath(xpath='routeTableSet/item', namespace=NAMESPACE))
        ]

    def _to_route_table(self, element, name=None):
        # route table id
        route_table_id = findtext(element=element,
                                  xpath='routeTableId',
                                  namespace=NAMESPACE)

        # Get our tags
        tags = self._get_resource_tags(element)

        # Get our extra dictionary
        extra = self._get_extra_dict(
            element, RESOURCE_EXTRA_ATTRIBUTES_MAP['route_table'])

        # Add tags to the extra dict
        extra['tags'] = tags

        # Get routes
        routes = self._to_routes(element, 'routeSet/item')

        # Get subnet associations
        subnet_associations = self._to_subnet_associations(
            element, 'associationSet/item')

        # Get propagating routes virtual private gateways (VGW) IDs
        propagating_gateway_ids = []
        for el in element.findall(fixxpath(xpath='propagatingVgwSet/item',
                                           namespace=NAMESPACE)):
            propagating_gateway_ids.append(findtext(element=el,
                                                    xpath='gatewayId',
                                                    namespace=NAMESPACE))

        name = name if name else tags.get('Name', id)

        return EC2RouteTable(route_table_id, name, routes, subnet_associations,
                             propagating_gateway_ids, extra=extra)

    def _to_routes(self, element, xpath):
        return [self._to_route(el) for el in element.findall(
            fixxpath(xpath=xpath, namespace=NAMESPACE))
        ]

    def _to_route(self, element):
        """
        Parse the XML element and return a route object

        :rtype:     :class: `EC2Route`
        """

        destination_cidr = findtext(element=element,
                                    xpath='destinationCidrBlock',
                                    namespace=NAMESPACE)

        gateway_id = findtext(element=element,
                              xpath='gatewayId',
                              namespace=NAMESPACE)

        instance_id = findtext(element=element,
                               xpath='instanceId',
                               namespace=NAMESPACE)

        owner_id = findtext(element=element,
                            xpath='instanceOwnerId',
                            namespace=NAMESPACE)

        interface_id = findtext(element=element,
                                xpath='networkInterfaceId',
                                namespace=NAMESPACE)

        state = findtext(element=element,
                         xpath='state',
                         namespace=NAMESPACE)

        origin = findtext(element=element,
                          xpath='origin',
                          namespace=NAMESPACE)

        vpc_peering_connection_id = findtext(element=element,
                                             xpath='vpcPeeringConnectionId',
                                             namespace=NAMESPACE)

        return EC2Route(destination_cidr, gateway_id, instance_id, owner_id,
                        interface_id, state, origin, vpc_peering_connection_id)

    def _to_subnet_associations(self, element, xpath):
        return [self._to_subnet_association(el) for el in element.findall(
            fixxpath(xpath=xpath, namespace=NAMESPACE))
        ]

    def _to_subnet_association(self, element):
        """
        Parse the XML element and return a route table association object

        :rtype:     :class: `EC2SubnetAssociation`
        """

        association_id = findtext(element=element,
                                  xpath='routeTableAssociationId',
                                  namespace=NAMESPACE)

        route_table_id = findtext(element=element,
                                  xpath='routeTableId',
                                  namespace=NAMESPACE)

        subnet_id = findtext(element=element,
                             xpath='subnetId',
                             namespace=NAMESPACE)

        main = findtext(element=element,
                        xpath='main',
                        namespace=NAMESPACE)

        main = True if main else False

        return EC2SubnetAssociation(association_id, route_table_id,
                                    subnet_id, main)

    def _pathlist(self, key, arr):
        """
        Converts a key and an array of values into AWS query param format.
        """
        params = {}
        i = 0

        for value in arr:
            i += 1
            params['%s.%s' % (key, i)] = value

        return params

    def _get_boolean(self, element):
        tag = '{%s}%s' % (NAMESPACE, 'return')
        return element.findtext(tag) == 'true'

    def _get_terminate_boolean(self, element):
        status = element.findtext(".//{%s}%s" % (NAMESPACE, 'name'))
        return any([term_status == status
                    for term_status
                    in ('shutting-down', 'terminated')])

    def _add_instance_filter(self, params, node):
        """
        Add instance filter to the provided params dictionary.
        """
        filters = {'instance-id': node.id}
        params.update(self._build_filters(filters))

        return params

    def _get_state_boolean(self, element):
        """
        Checks for the instances's state
        """
        state = findall(element=element,
                        xpath='instancesSet/item/currentState/name',
                        namespace=NAMESPACE)[0].text

        return state in ('stopping', 'pending', 'starting')

    def _get_extra_dict(self, element, mapping):
        """
        Extract attributes from the element based on rules provided in the
        mapping dictionary.

        :param      element: Element to parse the values from.
        :type       element: xml.etree.ElementTree.Element.

        :param      mapping: Dictionary with the extra layout
        :type       node: :class:`Node`

        :rtype: ``dict``
        """
        extra = {}
        for attribute, values in mapping.items():
            transform_func = values['transform_func']
            value = findattr(element=element,
                             xpath=values['xpath'],
                             namespace=NAMESPACE)
            if value is not None:
                extra[attribute] = transform_func(value)
            else:
                extra[attribute] = None

        return extra

    def _get_resource_tags(self, element):
        """
        Parse tags from the provided element and return a dictionary with
        key/value pairs.

        :rtype: ``dict``
        """
        tags = {}

        # Get our tag set by parsing the element
        tag_set = findall(element=element,
                          xpath='tagSet/item',
                          namespace=NAMESPACE)

        for tag in tag_set:
            key = findtext(element=tag,
                           xpath='key',
                           namespace=NAMESPACE)

            value = findtext(element=tag,
                             xpath='value',
                             namespace=NAMESPACE)

            tags[key] = value

        return tags

    def _get_block_device_mapping_params(self, block_device_mapping):
        """
        Return a list of dictionaries with query parameters for
        a valid block device mapping.

        :param      mapping: List of dictionaries with the drive layout
        :type       mapping: ``list`` or ``dict``

        :return:    Dictionary representation of the drive mapping
        :rtype:     ``dict``
        """

        if not isinstance(block_device_mapping, (list, tuple)):
            raise AttributeError(
                'block_device_mapping not list or tuple')

        params = {}

        for idx, mapping in enumerate(block_device_mapping):
            idx += 1  # We want 1-based indexes
            if not isinstance(mapping, dict):
                raise AttributeError(
                    'mapping %s in block_device_mapping '
                    'not a dict' % mapping)
            for k, v in mapping.items():
                if not isinstance(v, dict):
                    params['BlockDeviceMapping.%d.%s' % (idx, k)] = str(v)
                else:
                    for key, value in v.items():
                        params['BlockDeviceMapping.%d.%s.%s'
                               % (idx, k, key)] = str(value)
        return params

    def _get_billing_product_params(self, billing_products):
        """
        Return a list of dictionaries with valid param for billing product.

        :param      billing_product: List of billing code values(str)
        :type       billing product: ``list``

        :return:    Dictionary representation of the billing product codes
        :rtype:     ``dict``
        """

        if not isinstance(billing_products, (list, tuple)):
            raise AttributeError(
                'billing_products not list or tuple')

        params = {}

        for idx, v in enumerate(billing_products):
            idx += 1  # We want 1-based indexes
            params['BillingProduct.%d' % (idx)] = str(v)

    def _get_disk_container_params(self, disk_container):
        """
        Return a list of dictionaries with query parameters for
        a valid disk container.

        :param      disk_container: List of dictionaries with
                                    disk_container details
        :type       disk_container: ``list`` or ``dict``

        :return:    Dictionary representation of the disk_container
        :rtype:     ``dict``
        """

        if not isinstance(disk_container, (list, tuple)):
            raise AttributeError('disk_container not list or tuple')

        params = {}

        for idx, content in enumerate(disk_container):
            idx += 1  # We want 1-based indexes
            if not isinstance(content, dict):
                raise AttributeError(
                    'content %s in disk_container not a dict' % content)

            for k, v in content.items():
                if not isinstance(v, dict):
                    params['DiskContainer.%s' % (k)] = str(v)

                else:
                    for key, value in v.items():
                        params['DiskContainer.%s.%s'
                               % (k, key)] = str(value)

        return params

    def _get_client_data_params(self, client_data):
        """
        Return a dictionary with query parameters for
        a valid client data.

        :param      client_data: List of dictionaries with the disk
                                 upload details
        :type       client_data: ``dict``

        :return:    Dictionary representation of the client data
        :rtype:     ``dict``
        """

        if not isinstance(client_data, (list, tuple)):
            raise AttributeError('client_data not list or tuple')

        params = {}

        for idx, content in enumerate(client_data):
            idx += 1  # We want 1-based indexes
            if not isinstance(content, dict):
                raise AttributeError(
                    'content %s in client_data'
                    'not a dict' % content)

            for k, v in content.items():
                params['ClientData.%s' % (k)] = str(v)

        return params

    def _get_common_security_group_params(self, group_id, protocol,
                                          from_port, to_port, cidr_ips,
                                          group_pairs):
        """
        Return a dictionary with common query parameters which are used when
        operating on security groups.

        :rtype: ``dict``
        """
        params = {'GroupId': group_id,
                  'IpPermissions.1.IpProtocol': protocol,
                  'IpPermissions.1.FromPort': from_port,
                  'IpPermissions.1.ToPort': to_port}

        if cidr_ips is not None:
            ip_ranges = {}
            for index, cidr_ip in enumerate(cidr_ips):
                index += 1

                ip_ranges['IpPermissions.1.IpRanges.%s.CidrIp'
                          % (index)] = cidr_ip

            params.update(ip_ranges)

        if group_pairs is not None:
            user_groups = {}
            for index, group_pair in enumerate(group_pairs):
                index += 1

                if 'group_id' in group_pair.keys():
                    user_groups['IpPermissions.1.Groups.%s.GroupId'
                                % (index)] = group_pair['group_id']

                if 'group_name' in group_pair.keys():
                    user_groups['IpPermissions.1.Groups.%s.GroupName'
                                % (index)] = group_pair['group_name']

                if 'user_id' in group_pair.keys():
                    user_groups['IpPermissions.1.Groups.%s.UserId'
                                % (index)] = group_pair['user_id']

            params.update(user_groups)

        return params

    def _get_security_groups(self, element):
        """
        Parse security groups from the provided element and return a
        list of security groups with the id ane name key/value pairs.

        :rtype: ``list`` of ``dict``
        """
        groups = []

        for item in findall(element=element,
                            xpath='groupSet/item',
                            namespace=NAMESPACE):
            groups.append({
                'group_id': findtext(element=item,
                                     xpath='groupId',
                                     namespace=NAMESPACE),
                'group_name': findtext(element=item,
                                       xpath='groupName',
                                       namespace=NAMESPACE)
            })

        return groups

    def _build_filters(self, filters):
        """
        Return a dictionary with filter query parameters which are used when
        listing networks, security groups, etc.

        :param      filters: Dict of filter names and filter values
        :type       filters: ``dict``

        :rtype:     ``dict``
        """

        filter_entries = {}

        for filter_idx, filter_data in enumerate(filters.items()):
            filter_idx += 1  # We want 1-based indexes
            filter_name, filter_values = filter_data
            filter_key = 'Filter.%s.Name' % (filter_idx)
            filter_entries[filter_key] = filter_name

            if isinstance(filter_values, list):
                for value_idx, value in enumerate(filter_values):
                    value_idx += 1  # We want 1-based indexes
                    value_key = 'Filter.%s.Value.%s' % (filter_idx,
                                                        value_idx)
                    filter_entries[value_key] = value
            else:
                value_key = 'Filter.%s.Value.1' % (filter_idx)
                filter_entries[value_key] = filter_values

        return filter_entries


class EC2NodeDriver(BaseEC2NodeDriver):
    """
    Amazon EC2 node driver.
    """

    connectionCls = EC2Connection
    type = Provider.EC2
    name = 'Amazon EC2'
    website = 'http://aws.amazon.com/ec2/'
    path = '/'

    NODE_STATE_MAP = {
        'pending': NodeState.PENDING,
        'running': NodeState.RUNNING,
        'shutting-down': NodeState.UNKNOWN,
        'terminated': NodeState.TERMINATED,
        'stopped': NodeState.STOPPED
    }

    def __init__(self, key, secret=None, secure=True, host=None, port=None,
                 region='us-east-1', token=None, **kwargs):
        if hasattr(self, '_region'):
            region = self._region

        valid_regions = self.list_regions()
        if region not in valid_regions:
            raise ValueError('Invalid region: %s' % (region))

        details = REGION_DETAILS[region]
        self.region_name = region
        self.token = token
        self.api_name = details['api_name']
        self.country = details['country']
        self.signature_version = details.get('signature_version',
                                             DEFAULT_SIGNATURE_VERSION)

        host = host or details['endpoint']

        super(EC2NodeDriver, self).__init__(key=key, secret=secret,
                                            secure=secure, host=host,
                                            port=port, **kwargs)

    @classmethod
    def list_regions(cls):
        return VALID_EC2_REGIONS


class IdempotentParamError(LibcloudError):
    """
    Request used the same client token as a previous,
    but non-identical request.
    """

    def __str__(self):
        return repr(self.value)


class EucConnection(EC2Connection):
    """
    Connection class for Eucalyptus
    """

    host = None


class EucNodeDriver(BaseEC2NodeDriver):
    """
    Driver class for Eucalyptus
    """

    name = 'Eucalyptus'
    website = 'http://www.eucalyptus.com/'
    api_name = 'ec2_us_east'
    region_name = 'us-east-1'
    connectionCls = EucConnection
    signature_version = '2'

    def __init__(self, key, secret=None, secure=True, host=None,
                 path=None, port=None, api_version=DEFAULT_EUCA_API_VERSION):
        """
        @inherits: :class:`EC2NodeDriver.__init__`

        :param    path: The host where the API can be reached.
        :type     path: ``str``

        :param    api_version: The API version to extend support for
                               Eucalyptus proprietary API calls
        :type     api_version: ``str``
        """
        super(EucNodeDriver, self).__init__(key, secret, secure, host, port)

        if path is None:
            path = '/services/Eucalyptus'

        self.path = path
        self.EUCA_NAMESPACE = 'http://msgs.eucalyptus.com/%s' % (api_version)

    def list_locations(self):
        raise NotImplementedError(
            'list_locations not implemented for this driver')

    def _to_sizes(self, response):
        return [self._to_size(el) for el in response.findall(
            fixxpath(xpath='instanceTypeDetails/item',
                     namespace=self.EUCA_NAMESPACE))]

    def _to_size(self, el):
        name = findtext(element=el,
                        xpath='name',
                        namespace=self.EUCA_NAMESPACE)
        cpu = findtext(element=el,
                       xpath='cpu',
                       namespace=self.EUCA_NAMESPACE)
        disk = findtext(element=el,
                        xpath='disk',
                        namespace=self.EUCA_NAMESPACE)
        memory = findtext(element=el,
                          xpath='memory',
                          namespace=self.EUCA_NAMESPACE)

        return NodeSize(id=name,
                        name=name,
                        ram=int(memory),
                        disk=int(disk),
                        bandwidth=None,
                        price=None,
                        driver=EucNodeDriver,
                        extra={
                            'cpu': int(cpu)
                        })

    def list_sizes(self):
        """
        Lists available nodes sizes.

        :rtype: ``list`` of :class:`NodeSize`
        """
        params = {'Action': 'DescribeInstanceTypes'}
        response = self.connection.request(self.path, params=params).object

        return self._to_sizes(response)

    def _add_instance_filter(self, params, node):
        """
        Eucalyptus driver doesn't support filtering on instance id so this is a
        no-op.
        """
        pass


class NimbusConnection(EC2Connection):
    """
    Connection class for Nimbus
    """

    host = None


class NimbusNodeDriver(BaseEC2NodeDriver):
    """
    Driver class for Nimbus
    """

    type = Provider.NIMBUS
    name = 'Nimbus'
    website = 'http://www.nimbusproject.org/'
    country = 'Private'
    api_name = 'nimbus'
    region_name = 'nimbus'
    friendly_name = 'Nimbus Private Cloud'
    connectionCls = NimbusConnection
    signature_version = '2'

    def ex_describe_addresses(self, nodes):
        """
        Nimbus doesn't support elastic IPs, so this is a pass-through.

        @inherits: :class:`EC2NodeDriver.ex_describe_addresses`
        """
        nodes_elastic_ip_mappings = {}
        for node in nodes:
            # empty list per node
            nodes_elastic_ip_mappings[node.id] = []
        return nodes_elastic_ip_mappings

    def ex_create_tags(self, resource, tags):
        """
        Nimbus doesn't support creating tags, so this is a pass-through.

        @inherits: :class:`EC2NodeDriver.ex_create_tags`
        """
        pass


class OutscaleConnection(EC2Connection):
    """
    Connection class for Outscale
    """

    version = DEFAULT_OUTSCALE_API_VERSION
    host = None


class OutscaleNodeDriver(BaseEC2NodeDriver):
    """
    Base Outscale FCU node driver.

    Outscale per provider driver classes inherit from it.
    """

    connectionCls = OutscaleConnection
    name = 'Outscale'
    website = 'http://www.outscale.com'
    path = '/'
    signature_version = '2'

    NODE_STATE_MAP = {
        'pending': NodeState.PENDING,
        'running': NodeState.RUNNING,
        'shutting-down': NodeState.UNKNOWN,
        'terminated': NodeState.TERMINATED,
        'stopped': NodeState.STOPPED
    }

    def __init__(self, key, secret=None, secure=True, host=None, port=None,
                 region='us-east-1', region_details=None, **kwargs):
        if hasattr(self, '_region'):
            region = self._region

        if region_details is None:
            raise ValueError('Invalid region_details argument')

        if region not in region_details.keys():
            raise ValueError('Invalid region: %s' % (region))

        self.region_name = region
        self.region_details = region_details
        details = self.region_details[region]
        self.api_name = details['api_name']
        self.country = details['country']

        self.connectionCls.host = details['endpoint']

        self._not_implemented_msg =\
            'This method is not supported in the Outscale driver'

        super(BaseEC2NodeDriver, self).__init__(key=key, secret=secret,
                                                secure=secure, host=host,
                                                port=port, **kwargs)

    def create_node(self, **kwargs):
        """
        Creates a new Outscale node. The ex_iamprofile keyword
        is not supported.

        @inherits: :class:`BaseEC2NodeDriver.create_node`

        :keyword    ex_keyname: The name of the key pair
        :type       ex_keyname: ``str``

        :keyword    ex_userdata: The user data
        :type       ex_userdata: ``str``

        :keyword    ex_security_groups: A list of names of security groups to
                                        assign to the node.
        :type       ex_security_groups:   ``list``

        :keyword    ex_metadata: The Key/Value metadata to associate
                                 with a node.
        :type       ex_metadata: ``dict``

        :keyword    ex_mincount: The minimum number of nodes to launch
        :type       ex_mincount: ``int``

        :keyword    ex_maxcount: The maximum number of nodes to launch
        :type       ex_maxcount: ``int``

        :keyword    ex_clienttoken: A unique identifier to ensure idempotency
        :type       ex_clienttoken: ``str``

        :keyword    ex_blockdevicemappings: ``list`` of ``dict`` block device
                    mappings.
        :type       ex_blockdevicemappings: ``list`` of ``dict``

        :keyword    ex_ebs_optimized: EBS-Optimized if True
        :type       ex_ebs_optimized: ``bool``
        """
        if 'ex_iamprofile' in kwargs:
            raise NotImplementedError("ex_iamprofile not implemented")
        return super(OutscaleNodeDriver, self).create_node(**kwargs)

    def ex_create_network(self, cidr_block, name=None):
        """
        Creates a network/VPC. Outscale does not support instance_tenancy.

        :param      cidr_block: The CIDR block assigned to the network
        :type       cidr_block: ``str``

        :param      name: An optional name for the network
        :type       name: ``str``

        :return:    Dictionary of network properties
        :rtype:     ``dict``
        """
        return super(OutscaleNodeDriver, self).ex_create_network(cidr_block,
                                                                 name=name)

    def ex_modify_instance_attribute(self, node, disable_api_termination=None,
                                     ebs_optimized=None, group_id=None,
                                     source_dest_check=None, user_data=None,
                                     instance_type=None):
        """
        Modifies node attributes.
        Ouscale supports the following attributes:
        'DisableApiTermination.Value', 'EbsOptimized', 'GroupId.n',
        'SourceDestCheck.Value', 'UserData.Value',
        'InstanceType.Value'

        :param      node: Node instance
        :type       node: :class:`Node`

        :param      attributes: A dictionary with node attributes
        :type       attributes: ``dict``

        :return: True on success, False otherwise.
        :rtype: ``bool``
        """
        attributes = {}

        if disable_api_termination is not None:
            attributes['DisableApiTermination.Value'] = disable_api_termination
        if ebs_optimized is not None:
            attributes['EbsOptimized'] = ebs_optimized
        if group_id is not None:
            attributes['GroupId.n'] = group_id
        if source_dest_check is not None:
            attributes['SourceDestCheck.Value'] = source_dest_check
        if user_data is not None:
            attributes['UserData.Value'] = user_data
        if instance_type is not None:
            attributes['InstanceType.Value'] = instance_type

        return super(OutscaleNodeDriver, self).ex_modify_instance_attribute(
            node, attributes)

    def ex_register_image(self, name, description=None, architecture=None,
                          root_device_name=None, block_device_mapping=None):
        """
        Registers a Machine Image based off of an EBS-backed instance.
        Can also be used to create images from snapshots.

        Outscale does not support image_location, kernel_id and ramdisk_id.

        :param      name:  The name for the AMI being registered
        :type       name: ``str``

        :param      description: The description of the AMI (optional)
        :type       description: ``str``

        :param      architecture: The architecture of the AMI (i386/x86_64)
                                  (optional)
        :type       architecture: ``str``

        :param      root_device_name: The device name for the root device
                                      Required if registering an EBS-backed AMI
        :type       root_device_name: ``str``

        :param      block_device_mapping: A dictionary of the disk layout
                                          (optional)
        :type       block_device_mapping: ``dict``

        :rtype:     :class:`NodeImage`
        """
        return super(OutscaleNodeDriver, self).ex_register_image(
            name, description=description, architecture=architecture,
            root_device_name=root_device_name,
            block_device_mapping=block_device_mapping)

    def ex_copy_image(self, source_region, image, name=None, description=None):
        """
        Outscale does not support copying images.

        @inherits: :class:`EC2NodeDriver.ex_copy_image`
        """
        raise NotImplementedError(self._not_implemented_msg)

    def ex_get_limits(self):
        """
        Outscale does not support getting limits.

        @inherits: :class:`EC2NodeDriver.ex_get_limits`
        """
        raise NotImplementedError(self._not_implemented_msg)

    def ex_create_network_interface(self, subnet, name=None,
                                    description=None,
                                    private_ip_address=None):
        """
        Outscale does not support creating a network interface within a VPC.

        @inherits: :class:`EC2NodeDriver.ex_create_network_interface`
        """
        raise NotImplementedError(self._not_implemented_msg)

    def ex_delete_network_interface(self, network_interface):
        """
        Outscale does not support deleting a network interface within a VPC.

        @inherits: :class:`EC2NodeDriver.ex_delete_network_interface`
        """
        raise NotImplementedError(self._not_implemented_msg)

    def ex_attach_network_interface_to_node(self, network_interface,
                                            node, device_index):
        """
        Outscale does not support attaching a network interface.

        @inherits: :class:`EC2NodeDriver.ex_attach_network_interface_to_node`
        """
        raise NotImplementedError(self._not_implemented_msg)

    def ex_detach_network_interface(self, attachment_id, force=False):
        """
        Outscale does not support detaching a network interface

        @inherits: :class:`EC2NodeDriver.ex_detach_network_interface`
        """
        raise NotImplementedError(self._not_implemented_msg)

    def list_sizes(self, location=None):
        """
        Lists available nodes sizes.

        This overrides the EC2 default method in order to use Outscale
        information or data.

        :rtype: ``list`` of :class:`NodeSize`
        """
        available_types =\
            self.region_details[self.region_name]['instance_types']
        sizes = []

        for instance_type in available_types:
            attributes = OUTSCALE_INSTANCE_TYPES[instance_type]
            attributes = copy.deepcopy(attributes)
            price = self._get_size_price(size_id=instance_type)
            attributes.update({'price': price})
            sizes.append(NodeSize(driver=self, **attributes))
        return sizes

    def ex_modify_instance_keypair(self, instance_id, key_name=None):
        """
        Modifies the keypair associated with a specified instance.
        Once the modification is done, you must restart the instance.

        :param      instance_id: The ID of the instance
        :type       instance_id: ``string``

        :param      key_name: The name of the keypair
        :type       key_name: ``string``
        """

        params = {'Action': 'ModifyInstanceKeypair'}

        params.update({'instanceId': instance_id})

        if key_name is not None:
            params.update({'keyName': key_name})

        response = self.connection.request(self.path, params=params,
                                           method='GET').object

        return (findtext(element=response, xpath='return',
                         namespace=OUTSCALE_NAMESPACE) == 'true')

    def _to_quota(self, elem):
        """
        To Quota
        """

        quota = {}
        for reference_quota_item in findall(element=elem,
                                            xpath='referenceQuotaSet/item',
                                            namespace=OUTSCALE_NAMESPACE):
            reference = findtext(element=reference_quota_item,
                                 xpath='reference',
                                 namespace=OUTSCALE_NAMESPACE)
            quota_set = []
            for quota_item in findall(element=reference_quota_item,
                                      xpath='quotaSet/item',
                                      namespace=OUTSCALE_NAMESPACE):
                ownerId = findtext(element=quota_item,
                                   xpath='ownerId',
                                   namespace=OUTSCALE_NAMESPACE)
                name = findtext(element=quota_item,
                                xpath='name',
                                namespace=OUTSCALE_NAMESPACE)
                displayName = findtext(element=quota_item,
                                       xpath='displayName',
                                       namespace=OUTSCALE_NAMESPACE)
                description = findtext(element=quota_item,
                                       xpath='description',
                                       namespace=OUTSCALE_NAMESPACE)
                groupName = findtext(element=quota_item,
                                     xpath='groupName',
                                     namespace=OUTSCALE_NAMESPACE)
                maxQuotaValue = findtext(element=quota_item,
                                         xpath='maxQuotaValue',
                                         namespace=OUTSCALE_NAMESPACE)
                usedQuotaValue = findtext(element=quota_item,
                                          xpath='usedQuotaValue',
                                          namespace=OUTSCALE_NAMESPACE)
                quota_set.append({'ownerId': ownerId,
                                  'name': name,
                                  'displayName': displayName,
                                  'description': description,
                                  'groupName': groupName,
                                  'maxQuotaValue': maxQuotaValue,
                                  'usedQuotaValue': usedQuotaValue})
            quota[reference] = quota_set

        return quota

    def ex_describe_quotas(self, dry_run=False, filters=None,
                           max_results=None, marker=None):
        """
        Describes one or more of your quotas.

        :param      dry_run: dry_run
        :type       dry_run: ``bool``

        :param      filters: The filters so that the response returned includes
                             information for certain quotas only.
        :type       filters: ``dict``

        :param      max_results: The maximum number of items that can be
                                 returned in a single page (by default, 100)
        :type       max_results: ``int``

        :param      marker: Set quota marker
        :type       marker: ``string``

        :return:    (is_truncated, quota) tuple
        :rtype:     ``(bool, dict)``
        """

        if filters:
            raise NotImplementedError(
                'quota filters are not implemented')

        if marker:
            raise NotImplementedError(
                'quota marker is not implemented')

        params = {'Action': 'DescribeQuotas'}

        if dry_run:
            params.update({'DryRun': dry_run})

        if max_results:
            params.update({'MaxResults': max_results})

        response = self.connection.request(self.path, params=params,
                                           method='GET').object

        quota = self._to_quota(response)

        is_truncated = findtext(element=response, xpath='isTruncated',
                                namespace=OUTSCALE_NAMESPACE)

        return is_truncated, quota

    def _to_product_type(self, elem):

        productTypeId = findtext(element=elem, xpath='productTypeId',
                                 namespace=OUTSCALE_NAMESPACE)
        description = findtext(element=elem, xpath='description',
                               namespace=OUTSCALE_NAMESPACE)

        return {'productTypeId': productTypeId,
                'description': description}

    def ex_get_product_type(self, image_id, snapshot_id=None):
        """
        Gets the product type of a specified OMI or snapshot.

        :param      image_id: The ID of the OMI
        :type       image_id: ``string``

        :param      snapshot_id: The ID of the snapshot
        :type       snapshot_id: ``string``

        :return:    A product type
        :rtype:     ``dict``
        """

        params = {'Action': 'GetProductType'}

        params.update({'ImageId': image_id})
        if snapshot_id is not None:
            params.update({'SnapshotId': snapshot_id})

        response = self.connection.request(self.path, params=params,
                                           method='GET').object

        product_type = self._to_product_type(response)

        return product_type

    def _to_product_types(self, elem):

        product_types = []
        for product_types_item in findall(element=elem,
                                          xpath='productTypeSet/item',
                                          namespace=OUTSCALE_NAMESPACE):
            productTypeId = findtext(element=product_types_item,
                                     xpath='productTypeId',
                                     namespace=OUTSCALE_NAMESPACE)
            description = findtext(element=product_types_item,
                                   xpath='description',
                                   namespace=OUTSCALE_NAMESPACE)
            product_types.append({'productTypeId': productTypeId,
                                  'description': description})

        return product_types

    def ex_describe_product_types(self, filters=None):
        """
        Describes product types.

        :param      filters: The filters so that the list returned includes
                             information for certain quotas only.
        :type       filters: ``dict``

        :return:    A product types list
        :rtype:     ``list``
        """

        params = {'Action': 'DescribeProductTypes'}

        if filters:
            params.update(self._build_filters(filters))

        response = self.connection.request(self.path, params=params,
                                           method='GET').object

        product_types = self._to_product_types(response)

        return product_types

    def _to_instance_types(self, elem):

        instance_types = []
        for instance_types_item in findall(element=elem,
                                           xpath='instanceTypeSet/item',
                                           namespace=OUTSCALE_NAMESPACE):
            name = findtext(element=instance_types_item,
                            xpath='name',
                            namespace=OUTSCALE_NAMESPACE)
            vcpu = findtext(element=instance_types_item,
                            xpath='vcpu',
                            namespace=OUTSCALE_NAMESPACE)
            memory = findtext(element=instance_types_item,
                              xpath='memory',
                              namespace=OUTSCALE_NAMESPACE)
            storageSize = findtext(element=instance_types_item,
                                   xpath='storageSize',
                                   namespace=OUTSCALE_NAMESPACE)
            storageCount = findtext(element=instance_types_item,
                                    xpath='storageCount',
                                    namespace=OUTSCALE_NAMESPACE)
            maxIpAddresses = findtext(element=instance_types_item,
                                      xpath='maxIpAddresses',
                                      namespace=OUTSCALE_NAMESPACE)
            ebsOptimizedAvailable = findtext(element=instance_types_item,
                                             xpath='ebsOptimizedAvailable',
                                             namespace=OUTSCALE_NAMESPACE)
            d = {'name': name,
                 'vcpu': vcpu,
                 'memory': memory,
                 'storageSize': storageSize,
                 'storageCount': storageCount,
                 'maxIpAddresses': maxIpAddresses,
                 'ebsOptimizedAvailable': ebsOptimizedAvailable}
            instance_types.append(d)

        return instance_types

    def ex_describe_instance_types(self, filters=None):
        """
        Describes instance types.

        :param      filters: The filters so that the list returned includes
                    information for instance types only
        :type       filters: ``dict``

        :return:    A instance types list
        :rtype:     ``list``
        """

        params = {'Action': 'DescribeInstanceTypes'}

        if filters:
            params.update(self._build_filters(filters))

        response = self.connection.request(self.path, params=params,
                                           method='GET').object

        instance_types = self._to_instance_types(response)

        return instance_types


class OutscaleSASNodeDriver(OutscaleNodeDriver):
    """
    Outscale SAS node driver
    """
    name = 'Outscale SAS'
    type = Provider.OUTSCALE_SAS

    def __init__(self, key, secret=None, secure=True, host=None, port=None,
                 region='us-east-1', region_details=None, **kwargs):
        super(OutscaleSASNodeDriver, self).__init__(
            key=key, secret=secret, secure=secure, host=host, port=port,
            region=region, region_details=OUTSCALE_SAS_REGION_DETAILS,
            **kwargs)


class OutscaleINCNodeDriver(OutscaleNodeDriver):
    """
    Outscale INC node driver
    """
    name = 'Outscale INC'
    type = Provider.OUTSCALE_INC

    def __init__(self, key, secret=None, secure=True, host=None, port=None,
                 region='us-east-1', region_details=None, **kwargs):
        super(OutscaleINCNodeDriver, self).__init__(
            key=key, secret=secret, secure=secure, host=host, port=port,
            region=region, region_details=OUTSCALE_INC_REGION_DETAILS,
            **kwargs)<|MERGE_RESOLUTION|>--- conflicted
+++ resolved
@@ -1879,8 +1879,6 @@
             't2.large'
         ]
     },
-<<<<<<< HEAD
-=======
     # China (North) Region
     'cn-north-1': {
         'endpoint': 'ec2.cn-north-1.amazonaws.com.cn',
@@ -1943,7 +1941,7 @@
             'i3.16xlarge',
         ]
     },
->>>>>>> 4abe772c
+
     'nimbus': {
         # Nimbus clouds have 3 EC2-style instance types but their particular
         # RAM allocations are configured by the admin
