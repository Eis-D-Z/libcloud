--- conflicted
+++ resolved
@@ -1,6 +1,3 @@
-<<<<<<< HEAD
-from libcloud.compute.base import Node, NodeDriver, NodeLocation, NodeSize, NodeImage
-=======
 # Licensed to the Apache Software Foundation (ASF) under one or more
 # contributor license agreements.  See the NOTICE file distributed with
 # this work for additional information regarding copyright ownership.
@@ -21,7 +18,6 @@
 
 from libcloud.compute.base import Node, NodeDriver, NodeLocation
 from libcloud.compute.base import NodeSize, NodeImage
->>>>>>> a3334dc9
 from libcloud.compute.base import KeyPair
 from libcloud.common.maxihost import MaxihostConnection
 from libcloud.compute.types import Provider, NodeState
