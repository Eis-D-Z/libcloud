--- conflicted
+++ resolved
@@ -40,11 +40,7 @@
     'enable_debug'
 ]
 
-<<<<<<< HEAD
-__version__ = '2.5.0'
-=======
 __version__ = '2.5.1-dev'
->>>>>>> 25777a94
 
 
 def enable_debug(fo):
