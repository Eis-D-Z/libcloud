# Licensed to the Apache Software Foundation (ASF) under one or more
# contributor license agreements.  See the NOTICE file distributed with
# this work for additional information regarding copyright ownership.
# The ASF licenses this file to You under the Apache License, Version 2.0
# (the "License"); you may not use this file except in compliance with
# the License.  You may obtain a copy of the License at
#
#     http://www.apache.org/licenses/LICENSE-2.0
#
# Unless required by applicable law or agreed to in writing, software
# distributed under the License is distributed on an "AS IS" BASIS,
# WITHOUT WARRANTIES OR CONDITIONS OF ANY KIND, either express or implied.
# See the License for the specific language governing permissions and
# limitations under the License.

from __future__ import with_statement

import os
import sys
import unittest
import datetime
import mock
import pytest

from libcloud.utils.iso8601 import UTC

try:
    import simplejson as json
except ImportError:
    import json

from mock import Mock, patch
import requests_mock

from libcloud.utils.py3 import httplib
from libcloud.utils.py3 import method_type
from libcloud.utils.py3 import u

from libcloud.common.base import LibcloudConnection
from libcloud.common.types import InvalidCredsError, MalformedResponseError, \
    LibcloudError
from libcloud.compute.types import Provider, KeyPairDoesNotExistError, StorageVolumeState, \
    VolumeSnapshotState, NodeImageMemberState
from libcloud.compute.providers import get_driver
from libcloud.compute.drivers.openstack import (
    OpenStack_1_0_NodeDriver,
    OpenStack_1_1_NodeDriver, OpenStackSecurityGroup,
    OpenStackSecurityGroupRule, OpenStack_1_1_FloatingIpPool,
    OpenStack_1_1_FloatingIpAddress, OpenStackKeyPair,
    OpenStack_1_0_Connection, OpenStack_2_FloatingIpPool,
    OpenStackNodeDriver,
    OpenStack_2_NodeDriver, OpenStack_2_PortInterfaceState, OpenStackNetwork,
    OpenStackException)
from libcloud.compute.base import Node, NodeImage, NodeSize
from libcloud.pricing import set_pricing, clear_pricing_data

from libcloud.test import MockHttp, XML_HEADERS
from libcloud.test.file_fixtures import ComputeFileFixtures, OpenStackFixtures
from libcloud.test.compute import TestCaseMixin

from libcloud.test.secrets import OPENSTACK_PARAMS

BASE_DIR = os.path.abspath(os.path.split(__file__)[0])


def test_driver_instantiation_invalid_auth():
    with pytest.raises(LibcloudError):
        d = OpenStackNodeDriver(
            'user', 'correct_password',
            ex_force_auth_version='5.0',
            ex_force_auth_url='http://x.y.z.y:5000',
            ex_tenant_name='admin')
        d.list_nodes()


class OpenStackAuthTests(unittest.TestCase):
    def setUp(self):
        OpenStack_1_0_NodeDriver.connectionCls = OpenStack_1_0_Connection
        OpenStack_1_0_NodeDriver.connectionCls.conn_class = LibcloudConnection

    def test_auth_host_passed(self):
        forced_auth = 'http://x.y.z.y:5000'
        d = OpenStack_1_0_NodeDriver(
            'user', 'correct_password',
            ex_force_auth_version='2.0_password',
            ex_force_auth_url='http://x.y.z.y:5000',
            ex_tenant_name='admin')
        self.assertEqual(d._ex_force_auth_url, forced_auth)

        with requests_mock.Mocker() as mock:
            body2 = ComputeFileFixtures('openstack').load('_v2_0__auth.json')

            mock.register_uri('POST', 'http://x.y.z.y:5000/v2.0/tokens', text=body2,
                              headers={'content-type': 'application/json; charset=UTF-8'})
            d.connection._populate_hosts_and_request_paths()
            self.assertEqual(d.connection.host, 'test_endpoint.com')


class OpenStack_1_0_Tests(TestCaseMixin, unittest.TestCase):
    should_list_locations = False
    should_list_volumes = False

    driver_klass = OpenStack_1_0_NodeDriver
    driver_args = OPENSTACK_PARAMS
    driver_kwargs = {}
    # driver_kwargs = {'ex_force_auth_version': '1.0'}

    @classmethod
    def create_driver(self):
        if self is not OpenStack_1_0_FactoryMethodTests:
            self.driver_type = self.driver_klass
        return self.driver_type(*self.driver_args, **self.driver_kwargs)

    def setUp(self):
        # monkeypatch get_endpoint because the base openstack driver doesn't actually
        # work with old devstack but this class/tests are still used by the rackspace
        # driver
        def get_endpoint(*args, **kwargs):
            return "https://servers.api.rackspacecloud.com/v1.0/slug"
        self.driver_klass.connectionCls.get_endpoint = get_endpoint

        self.driver_klass.connectionCls.conn_class = OpenStackMockHttp
        self.driver_klass.connectionCls.auth_url = "https://auth.api.example.com"

        OpenStackMockHttp.type = None

        self.driver = self.create_driver()
        # normally authentication happens lazily, but we force it here
        self.driver.connection._populate_hosts_and_request_paths()
        clear_pricing_data()

    @patch('libcloud.common.openstack.OpenStackServiceCatalog')
    def test_populate_hosts_and_requests_path(self, _):
        tomorrow = datetime.datetime.today() + datetime.timedelta(1)
        cls = self.driver_klass.connectionCls

        count = 5

        # Test authentication and token re-use
        con = cls('username', 'key')
        osa = con.get_auth_class()

        mocked_auth_method = Mock()
        osa.authenticate = mocked_auth_method

        # Valid token returned on first call, should be reused.
        for i in range(0, count):
            con._populate_hosts_and_request_paths()

            if i == 0:
                osa.auth_token = '1234'
                osa.auth_token_expires = tomorrow

        self.assertEqual(mocked_auth_method.call_count, 1)

        osa.auth_token = None
        osa.auth_token_expires = None

        # ex_force_auth_token provided, authenticate should never be called
        con = cls('username', 'key', ex_force_base_url='http://ponies',
                  ex_force_auth_token='1234')
        osa = con.get_auth_class()

        mocked_auth_method = Mock()
        osa.authenticate = mocked_auth_method

        for i in range(0, count):
            con._populate_hosts_and_request_paths()

        self.assertEqual(mocked_auth_method.call_count, 0)

    def test_auth_token_is_set(self):
        self.driver.connection._populate_hosts_and_request_paths()
        self.assertEqual(
            self.driver.connection.auth_token, "aaaaaaaaaaaa-bbb-cccccccccccccc")

    def test_auth_token_expires_is_set(self):
        self.driver.connection._populate_hosts_and_request_paths()

        expires = self.driver.connection.auth_token_expires
        self.assertEqual(expires.isoformat(), "2999-11-23T21:00:14-06:00")

    def test_auth(self):
        if self.driver.connection._auth_version == '2.0':
            return

        OpenStackMockHttp.type = 'UNAUTHORIZED'
        try:
            self.driver = self.create_driver()
            self.driver.list_nodes()
        except InvalidCredsError as e:
            self.assertEqual(True, isinstance(e, InvalidCredsError))
        else:
            self.fail('test should have thrown')

    def test_auth_missing_key(self):
        if self.driver.connection._auth_version == '2.0':
            return

        OpenStackMockHttp.type = 'UNAUTHORIZED_MISSING_KEY'
        try:
            self.driver = self.create_driver()
            self.driver.list_nodes()
        except MalformedResponseError as e:
            self.assertEqual(True, isinstance(e, MalformedResponseError))
        else:
            self.fail('test should have thrown')

    def test_auth_server_error(self):
        if self.driver.connection._auth_version == '2.0':
            return

        OpenStackMockHttp.type = 'INTERNAL_SERVER_ERROR'
        try:
            self.driver = self.create_driver()
            self.driver.list_nodes()
        except MalformedResponseError as e:
            self.assertEqual(True, isinstance(e, MalformedResponseError))
        else:
            self.fail('test should have thrown')

    def test_error_parsing_when_body_is_missing_message(self):
        OpenStackMockHttp.type = 'NO_MESSAGE_IN_ERROR_BODY'
        try:
            self.driver.list_images()
        except Exception as e:
            self.assertEqual(True, isinstance(e, Exception))
        else:
            self.fail('test should have thrown')

    def test_list_locations(self):
        locations = self.driver.list_locations()
        self.assertEqual(len(locations), 1)

    def test_list_nodes(self):
        OpenStackMockHttp.type = 'EMPTY'
        ret = self.driver.list_nodes()
        self.assertEqual(len(ret), 0)
        OpenStackMockHttp.type = None
        ret = self.driver.list_nodes()
        self.assertEqual(len(ret), 1)
        node = ret[0]
        self.assertEqual('67.23.21.33', node.public_ips[0])
        self.assertTrue('10.176.168.218' in node.private_ips)
        self.assertEqual(node.extra.get('flavorId'), '1')
        self.assertEqual(node.extra.get('imageId'), '11')
        self.assertEqual(type(node.extra.get('metadata')), type(dict()))

        OpenStackMockHttp.type = 'METADATA'
        ret = self.driver.list_nodes()
        self.assertEqual(len(ret), 1)
        node = ret[0]
        self.assertEqual(type(node.extra.get('metadata')), type(dict()))
        self.assertEqual(node.extra.get('metadata').get('somekey'),
                         'somevalue')
        OpenStackMockHttp.type = None

    def test_list_images(self):
        ret = self.driver.list_images()
        expected = {10: {'serverId': None,
                         'status': 'ACTIVE',
                         'created': '2009-07-20T09:14:37-05:00',
                         'updated': '2009-07-20T09:14:37-05:00',
                         'progress': None,
                         'minDisk': None,
                         'minRam': None},
                    11: {'serverId': '91221',
                         'status': 'ACTIVE',
                         'created': '2009-11-29T20:22:09-06:00',
                         'updated': '2009-11-29T20:24:08-06:00',
                         'progress': '100',
                         'minDisk': '5',
                         'minRam': '256'}}
        for ret_idx, extra in list(expected.items()):
            for key, value in list(extra.items()):
                self.assertEqual(ret[ret_idx].extra[key], value)

    def test_create_node(self):
        image = NodeImage(id=11, name='Ubuntu 8.10 (intrepid)',
                          driver=self.driver)
        size = NodeSize(1, '256 slice', None, None, None, None,
                        driver=self.driver)
        node = self.driver.create_node(name='racktest', image=image, size=size)
        self.assertEqual(node.name, 'racktest')
        self.assertEqual(node.extra.get('password'), 'racktestvJq7d3')

    def test_create_node_without_adminPass(self):
        OpenStackMockHttp.type = 'NO_ADMIN_PASS'
        image = NodeImage(id=11, name='Ubuntu 8.10 (intrepid)',
                          driver=self.driver)
        size = NodeSize(1, '256 slice', None, None, None, None,
                        driver=self.driver)
        node = self.driver.create_node(name='racktest', image=image, size=size)
        self.assertEqual(node.name, 'racktest')
        self.assertIsNone(node.extra.get('password'))

    def test_create_node_ex_shared_ip_group(self):
        OpenStackMockHttp.type = 'EX_SHARED_IP_GROUP'
        image = NodeImage(id=11, name='Ubuntu 8.10 (intrepid)',
                          driver=self.driver)
        size = NodeSize(1, '256 slice', None, None, None, None,
                        driver=self.driver)
        node = self.driver.create_node(name='racktest', image=image, size=size,
                                       ex_shared_ip_group_id='12345')
        self.assertEqual(node.name, 'racktest')
        self.assertEqual(node.extra.get('password'), 'racktestvJq7d3')

    def test_create_node_with_metadata(self):
        OpenStackMockHttp.type = 'METADATA'
        image = NodeImage(id=11, name='Ubuntu 8.10 (intrepid)',
                          driver=self.driver)
        size = NodeSize(1, '256 slice', None, None, None, None,
                        driver=self.driver)
        metadata = {'a': 'b', 'c': 'd'}
        files = {'/file1': 'content1', '/file2': 'content2'}
        node = self.driver.create_node(name='racktest', image=image, size=size,
                                       metadata=metadata, files=files)
        self.assertEqual(node.name, 'racktest')
        self.assertEqual(node.extra.get('password'), 'racktestvJq7d3')
        self.assertEqual(node.extra.get('metadata'), metadata)

    def test_reboot_node(self):
        node = Node(id=72258, name=None, state=None, public_ips=None,
                    private_ips=None, driver=self.driver)
        ret = node.reboot()
        self.assertTrue(ret is True)

    def test_destroy_node(self):
        node = Node(id=72258, name=None, state=None, public_ips=None,
                    private_ips=None, driver=self.driver)
        ret = node.destroy()
        self.assertTrue(ret is True)

    def test_ex_limits(self):
        limits = self.driver.ex_limits()
        self.assertTrue("rate" in limits)
        self.assertTrue("absolute" in limits)

    def test_create_image(self):
        node = Node(id=444222, name=None, state=None, public_ips=None,
                    private_ips=None, driver=self.driver)
        image = self.driver.create_image(node, "imgtest")
        self.assertEqual(image.name, "imgtest")
        self.assertEqual(image.id, "12345")

    def test_delete_image(self):
        image = NodeImage(id=333111, name='Ubuntu 8.10 (intrepid)',
                          driver=self.driver)
        ret = self.driver.delete_image(image)
        self.assertTrue(ret)

    def test_ex_list_ip_addresses(self):
        ret = self.driver.ex_list_ip_addresses(node_id=72258)
        self.assertEqual(2, len(ret.public_addresses))
        self.assertTrue('67.23.10.131' in ret.public_addresses)
        self.assertTrue('67.23.10.132' in ret.public_addresses)
        self.assertEqual(1, len(ret.private_addresses))
        self.assertTrue('10.176.42.16' in ret.private_addresses)

    def test_ex_list_ip_groups(self):
        ret = self.driver.ex_list_ip_groups()
        self.assertEqual(2, len(ret))
        self.assertEqual('1234', ret[0].id)
        self.assertEqual('Shared IP Group 1', ret[0].name)
        self.assertEqual('5678', ret[1].id)
        self.assertEqual('Shared IP Group 2', ret[1].name)
        self.assertTrue(ret[0].servers is None)

    def test_ex_list_ip_groups_detail(self):
        ret = self.driver.ex_list_ip_groups(details=True)

        self.assertEqual(2, len(ret))

        self.assertEqual('1234', ret[0].id)
        self.assertEqual('Shared IP Group 1', ret[0].name)
        self.assertEqual(2, len(ret[0].servers))
        self.assertEqual('422', ret[0].servers[0])
        self.assertEqual('3445', ret[0].servers[1])

        self.assertEqual('5678', ret[1].id)
        self.assertEqual('Shared IP Group 2', ret[1].name)
        self.assertEqual(3, len(ret[1].servers))
        self.assertEqual('23203', ret[1].servers[0])
        self.assertEqual('2456', ret[1].servers[1])
        self.assertEqual('9891', ret[1].servers[2])

    def test_ex_create_ip_group(self):
        ret = self.driver.ex_create_ip_group('Shared IP Group 1', '5467')
        self.assertEqual('1234', ret.id)
        self.assertEqual('Shared IP Group 1', ret.name)
        self.assertEqual(1, len(ret.servers))
        self.assertEqual('422', ret.servers[0])

    def test_ex_delete_ip_group(self):
        ret = self.driver.ex_delete_ip_group('5467')
        self.assertEqual(True, ret)

    def test_ex_share_ip(self):
        ret = self.driver.ex_share_ip('1234', '3445', '67.23.21.133')
        self.assertEqual(True, ret)

    def test_ex_unshare_ip(self):
        ret = self.driver.ex_unshare_ip('3445', '67.23.21.133')
        self.assertEqual(True, ret)

    def test_ex_resize(self):
        node = Node(id=444222, name=None, state=None, public_ips=None,
                    private_ips=None, driver=self.driver)
        size = NodeSize(1, '256 slice', None, None, None, None,
                        driver=self.driver)
        self.assertTrue(self.driver.ex_resize(node=node, size=size))

    def test_ex_confirm_resize(self):
        node = Node(id=444222, name=None, state=None, public_ips=None,
                    private_ips=None, driver=self.driver)
        self.assertTrue(self.driver.ex_confirm_resize(node=node))

    def test_ex_revert_resize(self):
        node = Node(id=444222, name=None, state=None, public_ips=None,
                    private_ips=None, driver=self.driver)
        self.assertTrue(self.driver.ex_revert_resize(node=node))

    def test_list_sizes(self):
        sizes = self.driver.list_sizes()
        self.assertEqual(len(sizes), 7, 'Wrong sizes count')

        for size in sizes:
            self.assertTrue(isinstance(size.price, float),
                            'Wrong size price type')

            if self.driver.api_name == 'openstack':
                self.assertEqual(size.price, 0,
                                 'Size price should be zero by default')

    def test_list_sizes_with_specified_pricing(self):
        if self.driver.api_name != 'openstack':
            return

        pricing = dict((str(i), i) for i in range(1, 8))

        set_pricing(driver_type='compute', driver_name='openstack',
                    pricing=pricing)

        sizes = self.driver.list_sizes()
        self.assertEqual(len(sizes), 7, 'Wrong sizes count')

        for size in sizes:
            self.assertTrue(isinstance(size.price, float),
                            'Wrong size price type')
            self.assertEqual(float(size.price), float(pricing[size.id]))


class OpenStack_1_0_FactoryMethodTests(OpenStack_1_0_Tests):
    should_list_locations = False
    should_list_volumes = False

    driver_klass = OpenStack_1_0_NodeDriver
    driver_type = get_driver(Provider.OPENSTACK)
    driver_args = OPENSTACK_PARAMS + ('1.0',)

    def test_factory_method_invalid_version(self):
        try:
            self.driver_type(*(OPENSTACK_PARAMS + ('15.5',)))
        except NotImplementedError:
            pass
        else:
            self.fail('Exception was not thrown')


class OpenStackMockHttp(MockHttp, unittest.TestCase):
    fixtures = ComputeFileFixtures('openstack')
    auth_fixtures = OpenStackFixtures()
    json_content_headers = {'content-type': 'application/json; charset=UTF-8'}

    # fake auth token response
    def _v1_0(self, method, url, body, headers):
        headers = {
            'x-server-management-url': 'https://servers.api.rackspacecloud.com/v1.0/slug',
            'x-auth-token': 'FE011C19-CF86-4F87-BE5D-9229145D7A06',
            'x-cdn-management-url': 'https://cdn.clouddrive.com/v1/MossoCloudFS_FE011C19-CF86-4F87-BE5D-9229145D7A06',
            'x-storage-token': 'FE011C19-CF86-4F87-BE5D-9229145D7A06',
            'x-storage-url': 'https://storage4.clouddrive.com/v1/MossoCloudFS_FE011C19-CF86-4F87-BE5D-9229145D7A06'}
        return (httplib.NO_CONTENT, "", headers, httplib.responses[httplib.NO_CONTENT])

    def _v1_0_UNAUTHORIZED(self, method, url, body, headers):
        return (httplib.UNAUTHORIZED, "", {}, httplib.responses[httplib.UNAUTHORIZED])

    def _v1_0_INTERNAL_SERVER_ERROR(self, method, url, body, headers):
        return (httplib.INTERNAL_SERVER_ERROR, "<h1>500: Internal Server Error</h1>", {},
                httplib.responses[httplib.INTERNAL_SERVER_ERROR])

    def _v1_0_slug_images_detail_NO_MESSAGE_IN_ERROR_BODY(self, method, url, body, headers):
        body = self.fixtures.load('300_multiple_choices.json')
        return (httplib.MULTIPLE_CHOICES, body, self.json_content_headers, httplib.responses[httplib.OK])

    def _v1_0_UNAUTHORIZED_MISSING_KEY(self, method, url, body, headers):
        headers = {
            'x-server-management-url': 'https://servers.api.rackspacecloud.com/v1.0/slug',
            'x-auth-tokenx': 'FE011C19-CF86-4F87-BE5D-9229145D7A06',
            'x-cdn-management-url': 'https://cdn.clouddrive.com/v1/MossoCloudFS_FE011C19-CF86-4F87-BE5D-9229145D7A06'}
        return (httplib.NO_CONTENT, "", headers, httplib.responses[httplib.NO_CONTENT])

    def _v2_0_tokens(self, method, url, body, headers):
        body = self.auth_fixtures.load('_v2_0__auth.json')
        return (httplib.OK, body, self.json_content_headers, httplib.responses[httplib.OK])

    def _v1_0_slug_servers_detail_EMPTY(self, method, url, body, headers):
        body = self.fixtures.load('v1_slug_servers_detail_empty.xml')
        return (httplib.OK, body, XML_HEADERS, httplib.responses[httplib.OK])

    def _v1_0_slug_servers_detail(self, method, url, body, headers):
        body = self.fixtures.load('v1_slug_servers_detail.xml')
        return (httplib.OK, body, XML_HEADERS, httplib.responses[httplib.OK])

    def _v1_0_slug_servers_detail_METADATA(self, method, url, body, headers):
        body = self.fixtures.load('v1_slug_servers_detail_metadata.xml')
        return (httplib.OK, body, XML_HEADERS, httplib.responses[httplib.OK])

    def _v1_0_slug_images_333111(self, method, url, body, headers):
        if method != "DELETE":
            raise NotImplementedError()
        # this is currently used for deletion of an image
        # as such it should not accept GET/POST
        return(httplib.NO_CONTENT, "", {}, httplib.responses[httplib.NO_CONTENT])

    def _v1_0_slug_images(self, method, url, body, headers):
        if method != "POST":
            raise NotImplementedError()
        # this is currently used for creation of new image with
        # POST request, don't handle GET to avoid possible confusion
        body = self.fixtures.load('v1_slug_images_post.xml')
        return (httplib.ACCEPTED, body, XML_HEADERS, httplib.responses[httplib.ACCEPTED])

    def _v1_0_slug_images_detail(self, method, url, body, headers):
        body = self.fixtures.load('v1_slug_images_detail.xml')
        return (httplib.OK, body, XML_HEADERS, httplib.responses[httplib.OK])

    def _v1_0_slug_servers(self, method, url, body, headers):
        body = self.fixtures.load('v1_slug_servers.xml')
        return (httplib.ACCEPTED, body, XML_HEADERS, httplib.responses[httplib.ACCEPTED])

    def _v1_0_slug_servers_NO_ADMIN_PASS(self, method, url, body, headers):
        body = self.fixtures.load('v1_slug_servers_no_admin_pass.xml')
        return (httplib.ACCEPTED, body, XML_HEADERS, httplib.responses[httplib.ACCEPTED])

    def _v1_0_slug_servers_EX_SHARED_IP_GROUP(self, method, url, body, headers):
        # test_create_node_ex_shared_ip_group
        # Verify that the body contains sharedIpGroupId XML element
        body = u(body)
        self.assertTrue(body.find('sharedIpGroupId="12345"') != -1)
        body = self.fixtures.load('v1_slug_servers.xml')
        return (httplib.ACCEPTED, body, XML_HEADERS, httplib.responses[httplib.ACCEPTED])

    def _v1_0_slug_servers_METADATA(self, method, url, body, headers):
        body = self.fixtures.load('v1_slug_servers_metadata.xml')
        return (httplib.ACCEPTED, body, XML_HEADERS, httplib.responses[httplib.ACCEPTED])

    def _v1_0_slug_servers_72258_action(self, method, url, body, headers):
        if method != "POST" or body[:8] != "<reboot ":
            raise NotImplementedError()
        # only used by reboot() right now, but we will need to parse body
        # someday !!!!
        return (httplib.ACCEPTED, "", {}, httplib.responses[httplib.ACCEPTED])

    def _v1_0_slug_limits(self, method, url, body, headers):
        body = self.fixtures.load('v1_slug_limits.xml')
        return (httplib.ACCEPTED, body, XML_HEADERS, httplib.responses[httplib.ACCEPTED])

    def _v1_0_slug_servers_72258(self, method, url, body, headers):
        if method != "DELETE":
            raise NotImplementedError()
        # only used by destroy node()
        return (httplib.ACCEPTED, "", {}, httplib.responses[httplib.ACCEPTED])

    def _v1_0_slug_servers_72258_ips(self, method, url, body, headers):
        body = self.fixtures.load('v1_slug_servers_ips.xml')
        return (httplib.OK, body, XML_HEADERS, httplib.responses[httplib.OK])

    def _v1_0_slug_shared_ip_groups_5467(self, method, url, body, headers):
        if method != 'DELETE':
            raise NotImplementedError()
        return (httplib.NO_CONTENT, "", {}, httplib.responses[httplib.NO_CONTENT])

    def _v1_0_slug_shared_ip_groups(self, method, url, body, headers):

        fixture = 'v1_slug_shared_ip_group.xml' if method == 'POST' else 'v1_slug_shared_ip_groups.xml'
        body = self.fixtures.load(fixture)
        return (httplib.OK, body, XML_HEADERS, httplib.responses[httplib.OK])

    def _v1_0_slug_shared_ip_groups_detail(self, method, url, body, headers):
        body = self.fixtures.load('v1_slug_shared_ip_groups_detail.xml')
        return (httplib.OK, body, XML_HEADERS, httplib.responses[httplib.OK])

    def _v1_0_slug_servers_3445_ips_public_67_23_21_133(self, method, url, body, headers):
        return (httplib.ACCEPTED, "", {}, httplib.responses[httplib.ACCEPTED])

    def _v1_0_slug_servers_444222_action(self, method, url, body, headers):
        body = u(body)
        if body.find('resize') != -1:
            # test_ex_resize_server
            if body.find('personality') != -1:
                return httplib.BAD_REQUEST
            else:
                return (httplib.ACCEPTED, "", headers, httplib.responses[httplib.NO_CONTENT])
        elif body.find('confirmResize') != -1:
            # test_ex_confirm_resize
            return (httplib.NO_CONTENT, "", headers, httplib.responses[httplib.NO_CONTENT])
        elif body.find('revertResize') != -1:
            # test_ex_revert_resize
            return (httplib.NO_CONTENT, "", headers, httplib.responses[httplib.NO_CONTENT])

    def _v1_0_slug_flavors_detail(self, method, url, body, headers):
        body = self.fixtures.load('v1_slug_flavors_detail.xml')
        headers = {
            'date': 'Tue, 14 Jun 2011 09:43:55 GMT', 'content-length': '529'}
        headers.update(XML_HEADERS)
        return (httplib.OK, body, headers, httplib.responses[httplib.OK])

    def _v1_1_auth(self, method, url, body, headers):
        body = self.auth_fixtures.load('_v1_1__auth.json')
        return (httplib.OK, body, self.json_content_headers, httplib.responses[httplib.OK])

    def _v1_1_auth_UNAUTHORIZED(self, method, url, body, headers):
        body = self.auth_fixtures.load('_v1_1__auth_unauthorized.json')
        return (httplib.UNAUTHORIZED, body, self.json_content_headers, httplib.responses[httplib.UNAUTHORIZED])

    def _v1_1_auth_UNAUTHORIZED_MISSING_KEY(self, method, url, body, headers):
        body = self.auth_fixtures.load('_v1_1__auth_mssing_token.json')
        return (httplib.OK, body, self.json_content_headers, httplib.responses[httplib.OK])

    def _v1_1_auth_INTERNAL_SERVER_ERROR(self, method, url, body, headers):
        return (httplib.INTERNAL_SERVER_ERROR, "<h1>500: Internal Server Error</h1>", {'content-type': 'text/html'},
                httplib.responses[httplib.INTERNAL_SERVER_ERROR])


class OpenStack_1_1_Tests(unittest.TestCase, TestCaseMixin):
    should_list_locations = False
    should_list_volumes = True

    driver_klass = OpenStack_1_1_NodeDriver
    driver_type = OpenStack_1_1_NodeDriver
    driver_args = OPENSTACK_PARAMS
    driver_kwargs = {'ex_force_auth_version': '2.0'}

    @classmethod
    def create_driver(self):
        if self is not OpenStack_1_1_FactoryMethodTests:
            self.driver_type = self.driver_klass
        return self.driver_type(*self.driver_args, **self.driver_kwargs)

    def setUp(self):
        self.driver_klass.connectionCls.conn_class = OpenStack_2_0_MockHttp
        self.driver_klass.connectionCls.auth_url = "https://auth.api.example.com"

        OpenStackMockHttp.type = None
        OpenStack_1_1_MockHttp.type = None
        OpenStack_2_0_MockHttp.type = None

        self.driver = self.create_driver()

        # normally authentication happens lazily, but we force it here
        self.driver.connection._populate_hosts_and_request_paths()
        clear_pricing_data()
        self.node = self.driver.list_nodes()[1]

    def _force_reauthentication(self):
        """
        Trash current auth token so driver will be forced to re-authentication
        on next request.
        """
        self.driver.connection._ex_force_base_url = 'http://ex_force_base_url.com:666/forced_url'
        self.driver.connection.auth_token = None
        self.driver.connection.auth_token_expires = None
        self.driver.connection._osa.auth_token = None
        self.driver.connection._osa.auth_token_expires = None

    def test_auth_token_is_set(self):
        self._force_reauthentication()
        self.driver.connection._populate_hosts_and_request_paths()

        self.assertEqual(
            self.driver.connection.auth_token, "aaaaaaaaaaaa-bbb-cccccccccccccc")

    def test_auth_token_expires_is_set(self):
        self._force_reauthentication()
        self.driver.connection._populate_hosts_and_request_paths()

        expires = self.driver.connection.auth_token_expires
        self.assertEqual(expires.isoformat(), "2999-11-23T21:00:14-06:00")

    def test_ex_force_base_url(self):
        # change base url and trash the current auth token so we can
        # re-authenticate
        self.driver.connection._ex_force_base_url = 'http://ex_force_base_url.com:666/forced_url'
        self.driver.connection.auth_token = None
        self.driver.connection._populate_hosts_and_request_paths()

        # assert that we use the base url and not the auth url
        self.assertEqual(self.driver.connection.host, 'ex_force_base_url.com')
        self.assertEqual(self.driver.connection.port, 666)
        self.assertEqual(self.driver.connection.request_path, '/forced_url')

    def test_get_endpoint_populates_host_port_and_request_path(self):
        # simulate a subclass overriding this method
        self.driver.connection.get_endpoint = lambda: 'http://endpoint_auth_url.com:1555/service_url'
        self.driver.connection.auth_token = None
        self.driver.connection._ex_force_base_url = None
        self.driver.connection._populate_hosts_and_request_paths()

        # assert that we use the result of get endpoint
        self.assertEqual(self.driver.connection.host, 'endpoint_auth_url.com')
        self.assertEqual(self.driver.connection.port, 1555)
        self.assertEqual(self.driver.connection.request_path, '/service_url')

    def test_set_auth_token_populates_host_port_and_request_path(self):
        # change base url and trash the current auth token so we can
        # re-authenticate
        self.driver.connection._ex_force_base_url = 'http://some_other_ex_force_base_url.com:1222/some-service'
        self.driver.connection.auth_token = "preset-auth-token"
        self.driver.connection._populate_hosts_and_request_paths()

        # assert that we use the base url and not the auth url
        self.assertEqual(
            self.driver.connection.host, 'some_other_ex_force_base_url.com')
        self.assertEqual(self.driver.connection.port, 1222)
        self.assertEqual(self.driver.connection.request_path, '/some-service')

    def test_auth_token_without_base_url_raises_exception(self):
        kwargs = {
            'ex_force_auth_version': '2.0',
            'ex_force_auth_token': 'preset-auth-token'
        }
        try:
            self.driver_type(*self.driver_args, **kwargs)
            self.fail('Expected failure setting auth token without base url')
        except LibcloudError:
            pass
        else:
            self.fail('Expected failure setting auth token without base url')

    def test_ex_force_auth_token_passed_to_connection(self):
        base_url = 'https://servers.api.rackspacecloud.com/v1.1/slug'
        kwargs = {
            'ex_force_auth_version': '2.0',
            'ex_force_auth_token': 'preset-auth-token',
            'ex_force_base_url': base_url
        }

        driver = self.driver_type(*self.driver_args, **kwargs)
        driver.list_nodes()

        self.assertEqual(kwargs['ex_force_auth_token'],
                         driver.connection.auth_token)
        self.assertEqual('servers.api.rackspacecloud.com',
                         driver.connection.host)
        self.assertEqual('/v1.1/slug', driver.connection.request_path)
        self.assertEqual(443, driver.connection.port)

    def test_list_nodes(self):
        nodes = self.driver.list_nodes()
        self.assertEqual(len(nodes), 2)
        node = nodes[0]

        self.assertEqual('12065', node.id)

        # test public IPv4
        self.assertTrue('12.16.18.28' in node.public_ips)
        self.assertTrue('50.57.94.35' in node.public_ips)

        # fixed public ip
        self.assertTrue('1.1.1.1' in node.public_ips)

        # floating public ip
        self.assertTrue('2.2.2.2' in node.public_ips)

        # test public IPv6
        self.assertTrue(
            '2001:4801:7808:52:16:3eff:fe47:788a' in node.public_ips)

        # test private IPv4
        self.assertTrue('10.182.64.34' in node.private_ips)

        # fixed private ip
        self.assertTrue('10.3.3.3' in node.private_ips)

        # floating private ip
        self.assertTrue('192.168.3.3' in node.private_ips)
        self.assertTrue('172.16.1.1' in node.private_ips)

        # test private IPv6
        self.assertTrue(
            'fec0:4801:7808:52:16:3eff:fe60:187d' in node.private_ips)

        # test creation date
        self.assertEqual(node.created_at, datetime.datetime(2011, 10, 11, 0, 51, 39, tzinfo=UTC))

        self.assertEqual(node.extra.get('flavorId'), '2')
        self.assertEqual(node.extra.get('imageId'), '7')
        self.assertEqual(node.extra.get('metadata'), {})
        self.assertEqual(node.extra['updated'], '2011-10-11T00:50:04Z')
        self.assertEqual(node.extra['created'], '2011-10-11T00:51:39Z')
        self.assertEqual(node.extra.get('userId'), 'rs-reach')
        self.assertEqual(node.extra.get('hostId'), '912566d83a13fbb357ea'
                                                   '3f13c629363d9f7e1ba3f'
                                                   '925b49f3d2ab725')
        self.assertEqual(node.extra.get('disk_config'), 'AUTO')
        self.assertEqual(node.extra.get('task_state'), 'spawning')
        self.assertEqual(node.extra.get('vm_state'), 'active')
        self.assertEqual(node.extra.get('power_state'), 1)
        self.assertEqual(node.extra.get('progress'), 25)
        self.assertEqual(node.extra.get('fault')['id'], 1234)
        self.assertTrue(node.extra.get('service_name') is not None)
        self.assertTrue(node.extra.get('uri') is not None)

    def test_list_nodes_no_image_id_attribute(self):
        # Regression test for LIBCLOD-455
        self.driver_klass.connectionCls.conn_class.type = 'ERROR_STATE_NO_IMAGE_ID'

        nodes = self.driver.list_nodes()
        self.assertIsNone(nodes[0].extra['imageId'])

    def test_list_volumes(self):
        volumes = self.driver.list_volumes()
        self.assertEqual(len(volumes), 2)
        volume = volumes[0]

        self.assertEqual('cd76a3a1-c4ce-40f6-9b9f-07a61508938d', volume.id)
        self.assertEqual('test_volume_2', volume.name)
        self.assertEqual(StorageVolumeState.AVAILABLE, volume.state)
        self.assertEqual(2, volume.size)
        self.assertEqual(volume.extra, {
            'description': '',
            'attachments': [{
                'id': 'cd76a3a1-c4ce-40f6-9b9f-07a61508938d',
                "device": "/dev/vdb",
                "serverId": "12065",
                "volumeId": "cd76a3a1-c4ce-40f6-9b9f-07a61508938d",
            }],
            'snapshot_id': None,
            'state': 'available',
            'location': 'nova',
            'volume_type': 'None',
            'metadata': {},
            'created_at': '2013-06-24T11:20:13.000000',
        })

        # also test that unknown state resolves to StorageVolumeState.UNKNOWN
        volume = volumes[1]
        self.assertEqual('cfcec3bc-b736-4db5-9535-4c24112691b5', volume.id)
        self.assertEqual('test_volume', volume.name)
        self.assertEqual(50, volume.size)
        self.assertEqual(StorageVolumeState.UNKNOWN, volume.state)
        self.assertEqual(volume.extra, {
            'description': 'some description',
            'attachments': [],
            'snapshot_id': '01f48111-7866-4cd2-986a-e92683c4a363',
            'state': 'some-unknown-state',
            'location': 'nova',
            'volume_type': 'None',
            'metadata': {},
            'created_at': '2013-06-21T12:39:02.000000',
        })

    def test_list_sizes(self):
        sizes = self.driver.list_sizes()
        self.assertEqual(len(sizes), 8, 'Wrong sizes count')

        for size in sizes:
            self.assertTrue(size.price is None or isinstance(size.price, float),
                            'Wrong size price type')
            self.assertTrue(isinstance(size.ram, int))
            self.assertTrue(isinstance(size.vcpus, int))
            self.assertTrue(isinstance(size.disk, int))
            self.assertTrue(isinstance(size.swap, int))
            self.assertTrue(isinstance(size.ephemeral_disk, int) or
                            size.ephemeral_disk is None)
            self.assertTrue(isinstance(size.extra, dict))
            if size.id == '1':
                self.assertEqual(size.ephemeral_disk, 40)
                self.assertEqual(size.extra, {
                    "policy_class": "standard_flavor",
                    "class": "standard1",
                    "disk_io_index": "2",
                    "number_of_data_disks": "0"
                })

        self.assertEqual(sizes[0].vcpus, 8)

    def test_list_sizes_with_specified_pricing(self):

        pricing = dict((str(i), i * 5.0) for i in range(1, 9))

        set_pricing(driver_type='compute',
                    driver_name=self.driver.api_name, pricing=pricing)

        sizes = self.driver.list_sizes()
        self.assertEqual(len(sizes), 8, 'Wrong sizes count')

        for size in sizes:
            self.assertTrue(isinstance(size.price, float),
                            'Wrong size price type')

            self.assertEqual(size.price, pricing[size.id],
                             'Size price should match')

    def test_list_images(self):
        images = self.driver.list_images()
        self.assertEqual(len(images), 13, 'Wrong images count')

        image = images[0]
        self.assertEqual(image.id, '13')
        self.assertEqual(image.name, 'Windows 2008 SP2 x86 (B24)')
        self.assertEqual(image.extra['updated'], '2011-08-06T18:14:02Z')
        self.assertEqual(image.extra['created'], '2011-08-06T18:13:11Z')
        self.assertEqual(image.extra['status'], 'ACTIVE')
        self.assertEqual(image.extra['metadata']['os_type'], 'windows')
        self.assertEqual(
            image.extra['serverId'], '52415800-8b69-11e0-9b19-734f335aa7b3')
        self.assertEqual(image.extra['minDisk'], 0)
        self.assertEqual(image.extra['minRam'], 0)

    def test_create_node(self):
        image = NodeImage(
            id=11, name='Ubuntu 8.10 (intrepid)', driver=self.driver)
        size = NodeSize(
            1, '256 slice', None, None, None, None, driver=self.driver)
        node = self.driver.create_node(name='racktest', image=image, size=size)
        self.assertEqual(node.id, '26f7fbee-8ce1-4c28-887a-bfe8e4bb10fe')
        self.assertEqual(node.name, 'racktest')
        self.assertEqual(node.extra['password'], 'racktestvJq7d3')
        self.assertEqual(node.extra['metadata']['My Server Name'], 'Apache1')

    def test_create_node_with_ex_keyname_and_ex_userdata(self):
        image = NodeImage(
            id=11, name='Ubuntu 8.10 (intrepid)', driver=self.driver)
        size = NodeSize(
            1, '256 slice', None, None, None, None, driver=self.driver)
        node = self.driver.create_node(name='racktest', image=image, size=size,
                                       ex_keyname='devstack',
                                       ex_userdata='sample data')
        self.assertEqual(node.id, '26f7fbee-8ce1-4c28-887a-bfe8e4bb10fe')
        self.assertEqual(node.name, 'racktest')
        self.assertEqual(node.extra['password'], 'racktestvJq7d3')
        self.assertEqual(node.extra['metadata']['My Server Name'], 'Apache1')
        self.assertEqual(node.extra['key_name'], 'devstack')

    def test_create_node_with_availability_zone(self):
        image = NodeImage(
            id=11, name='Ubuntu 8.10 (intrepid)', driver=self.driver)
        size = NodeSize(
            1, '256 slice', None, None, None, None, driver=self.driver)
        node = self.driver.create_node(name='racktest', image=image, size=size,
                                       availability_zone='testaz')
        self.assertEqual(node.id, '26f7fbee-8ce1-4c28-887a-bfe8e4bb10fe')
        self.assertEqual(node.name, 'racktest')
        self.assertEqual(node.extra['password'], 'racktestvJq7d3')
        self.assertEqual(node.extra['metadata']['My Server Name'], 'Apache1')
        self.assertEqual(node.extra['availability_zone'], 'testaz')

    def test_create_node_with_ex_disk_config(self):
        OpenStack_1_1_MockHttp.type = 'EX_DISK_CONFIG'
        image = NodeImage(
            id=11, name='Ubuntu 8.10 (intrepid)', driver=self.driver)
        size = NodeSize(
            1, '256 slice', None, None, None, None, driver=self.driver)
        node = self.driver.create_node(name='racktest', image=image, size=size,
                                       ex_disk_config='AUTO')
        self.assertEqual(node.id, '26f7fbee-8ce1-4c28-887a-bfe8e4bb10fe')
        self.assertEqual(node.name, 'racktest')
        self.assertEqual(node.extra['disk_config'], 'AUTO')

    def test_create_node_with_ex_config_drive(self):
        OpenStack_1_1_MockHttp.type = 'EX_CONFIG_DRIVE'
        image = NodeImage(
            id=11, name='Ubuntu 8.10 (intrepid)', driver=self.driver)
        size = NodeSize(
            1, '256 slice', None, None, None, None, driver=self.driver)
        node = self.driver.create_node(name='racktest', image=image, size=size,
                                       ex_config_drive=True)
        self.assertEqual(node.id, '26f7fbee-8ce1-4c28-887a-bfe8e4bb10fe')
        self.assertEqual(node.name, 'racktest')
        self.assertTrue(node.extra['config_drive'])

    def test_destroy_node(self):
        self.assertTrue(self.node.destroy())

    def test_reboot_node(self):
        self.assertTrue(self.node.reboot())

    def test_create_volume(self):
        volume = self.driver.create_volume(1, 'test')
        self.assertEqual(volume.name, 'test')
        self.assertEqual(volume.size, 1)

    def test_create_volume_passes_location_to_request_only_if_not_none(self):
        with patch.object(self.driver.connection, 'request') as mock_request:
            self.driver.create_volume(1, 'test', location='mylocation')
            name, args, kwargs = mock_request.mock_calls[0]
            self.assertEqual(kwargs["data"]["volume"]["availability_zone"], "mylocation")

    def test_create_volume_does_not_pass_location_to_request_if_none(self):
        with patch.object(self.driver.connection, 'request') as mock_request:
            self.driver.create_volume(1, 'test')
            name, args, kwargs = mock_request.mock_calls[0]
            self.assertFalse("availability_zone" in kwargs["data"]["volume"])

    def test_create_volume_passes_volume_type_to_request_only_if_not_none(self):
        with patch.object(self.driver.connection, 'request') as mock_request:
            self.driver.create_volume(1, 'test', ex_volume_type='myvolumetype')
            name, args, kwargs = mock_request.mock_calls[0]
            self.assertEqual(kwargs["data"]["volume"]["volume_type"], "myvolumetype")

    def test_create_volume_does_not_pass_volume_type_to_request_if_none(self):
        with patch.object(self.driver.connection, 'request') as mock_request:
            self.driver.create_volume(1, 'test')
            name, args, kwargs = mock_request.mock_calls[0]
            self.assertFalse("volume_type" in kwargs["data"]["volume"])

    def test_destroy_volume(self):
        volume = self.driver.ex_get_volume(
            'cd76a3a1-c4ce-40f6-9b9f-07a61508938d')
        self.assertEqual(self.driver.destroy_volume(volume), True)

    def test_attach_volume(self):
        node = self.driver.list_nodes()[0]
        volume = self.driver.ex_get_volume(
            'cd76a3a1-c4ce-40f6-9b9f-07a61508938d')
        self.assertEqual(
            self.driver.attach_volume(node, volume, '/dev/sdb'), True)

    def test_detach_volume(self):
        node = self.driver.list_nodes()[0]
        volume = self.driver.ex_get_volume(
            'cd76a3a1-c4ce-40f6-9b9f-07a61508938d')
        self.assertEqual(
            self.driver.attach_volume(node, volume, '/dev/sdb'), True)
        self.assertEqual(self.driver.detach_volume(volume), True)

    def test_ex_set_password(self):
        self.assertTrue(self.driver.ex_set_password(self.node, 'New1&53jPass'))

    def test_ex_rebuild(self):
        image = NodeImage(id=11, name='Ubuntu 8.10 (intrepid)',
                          driver=self.driver)
        success = self.driver.ex_rebuild(self.node, image=image)
        self.assertTrue(success)

    def test_ex_rebuild_with_ex_disk_config(self):
        image = NodeImage(id=58, name='Ubuntu 10.10 (intrepid)',
                          driver=self.driver)
        node = Node(id=12066, name=None, state=None, public_ips=None,
                    private_ips=None, driver=self.driver)
        success = self.driver.ex_rebuild(node, image=image,
                                         ex_disk_config='MANUAL')
        self.assertTrue(success)

    def test_ex_rebuild_with_ex_config_drive(self):
        image = NodeImage(id=58, name='Ubuntu 10.10 (intrepid)',
                          driver=self.driver)
        node = Node(id=12066, name=None, state=None, public_ips=None,
                    private_ips=None, driver=self.driver)
        success = self.driver.ex_rebuild(node, image=image,
                                         ex_disk_config='MANUAL',
                                         ex_config_drive=True)
        self.assertTrue(success)

    def test_ex_resize(self):
        size = NodeSize(1, '256 slice', None, None, None, None,
                        driver=self.driver)
        try:
            self.driver.ex_resize(self.node, size)
        except Exception as e:
            self.fail('An error was raised: ' + repr(e))

    def test_ex_confirm_resize(self):
        try:
            self.driver.ex_confirm_resize(self.node)
        except Exception as e:
            self.fail('An error was raised: ' + repr(e))

    def test_ex_revert_resize(self):
        try:
            self.driver.ex_revert_resize(self.node)
        except Exception as e:
            self.fail('An error was raised: ' + repr(e))

    def test_create_image(self):
        image = self.driver.create_image(self.node, 'new_image')
        self.assertEqual(image.name, 'new_image')
        self.assertEqual(image.id, '4949f9ee-2421-4c81-8b49-13119446008b')

    def test_ex_set_server_name(self):
        old_node = Node(
            id='12064', name=None, state=None,
            public_ips=None, private_ips=None, driver=self.driver,
        )
        new_node = self.driver.ex_set_server_name(old_node, 'Bob')
        self.assertEqual('Bob', new_node.name)

    def test_ex_set_metadata(self):
        old_node = Node(
            id='12063', name=None, state=None,
            public_ips=None, private_ips=None, driver=self.driver,
        )
        metadata = {'Image Version': '2.1', 'Server Label': 'Web Head 1'}
        returned_metadata = self.driver.ex_set_metadata(old_node, metadata)
        self.assertEqual(metadata, returned_metadata)

    def test_ex_get_metadata(self):
        node = Node(
            id='12063', name=None, state=None,
            public_ips=None, private_ips=None, driver=self.driver,
        )

        metadata = {'Image Version': '2.1', 'Server Label': 'Web Head 1'}
        returned_metadata = self.driver.ex_get_metadata(node)
        self.assertEqual(metadata, returned_metadata)

    def test_ex_update_node(self):
        old_node = Node(
            id='12064',
            name=None, state=None, public_ips=None, private_ips=None, driver=self.driver,
        )

        new_node = self.driver.ex_update_node(old_node, name='Bob')

        self.assertTrue(new_node)
        self.assertEqual('Bob', new_node.name)
        self.assertEqual('50.57.94.30', new_node.public_ips[0])

    def test_ex_get_node_details(self):
        node_id = '12064'
        node = self.driver.ex_get_node_details(node_id)
        self.assertEqual(node.id, '12064')
        self.assertEqual(node.name, 'lc-test')

    def test_ex_get_node_details_returns_none_if_node_does_not_exist(self):
        node = self.driver.ex_get_node_details('does-not-exist')
        self.assertTrue(node is None)

    def test_ex_get_size(self):
        size_id = '7'
        size = self.driver.ex_get_size(size_id)
        self.assertEqual(size.id, size_id)
        self.assertEqual(size.name, '15.5GB slice')

    def test_get_image(self):
        image_id = '13'
        image = self.driver.get_image(image_id)
        self.assertEqual(image.id, image_id)
        self.assertEqual(image.name, 'Windows 2008 SP2 x86 (B24)')
        self.assertIsNone(image.extra['serverId'])
        self.assertEqual(image.extra['minDisk'], "5")
        self.assertEqual(image.extra['minRam'], "256")
        self.assertIsNone(image.extra['visibility'])

    def test_delete_image(self):
        image = NodeImage(
            id='26365521-8c62-11f9-2c33-283d153ecc3a', name='My Backup', driver=self.driver)
        result = self.driver.delete_image(image)
        self.assertTrue(result)

    def test_extract_image_id_from_url(self):
        url = 'http://127.0.0.1/v1.1/68/images/1d4a8ea9-aae7-4242-a42d-5ff4702f2f14'
        url_two = 'http://127.0.0.1/v1.1/68/images/13'
        image_id = self.driver._extract_image_id_from_url(url)
        image_id_two = self.driver._extract_image_id_from_url(url_two)
        self.assertEqual(image_id, '1d4a8ea9-aae7-4242-a42d-5ff4702f2f14')
        self.assertEqual(image_id_two, '13')

    def test_ex_rescue_with_password(self):
        node = Node(id=12064, name=None, state=None, public_ips=None,
                    private_ips=None, driver=self.driver)
        n = self.driver.ex_rescue(node, 'foo')
        self.assertEqual(n.extra['password'], 'foo')

    def test_ex_rescue_no_password(self):
        node = Node(id=12064, name=None, state=None, public_ips=None,
                    private_ips=None, driver=self.driver)
        n = self.driver.ex_rescue(node)
        self.assertEqual(n.extra['password'], 'foo')

    def test_ex_unrescue(self):
        node = Node(id=12064, name=None, state=None, public_ips=None,
                    private_ips=None, driver=self.driver)
        result = self.driver.ex_unrescue(node)
        self.assertTrue(result)

    def test_ex_get_node_security_groups(self):
        node = Node(id='1c01300f-ef97-4937-8f03-ac676d6234be', name=None,
                    state=None, public_ips=None, private_ips=None, driver=self.driver)
        security_groups = self.driver.ex_get_node_security_groups(node)
        self.assertEqual(
            len(security_groups), 2, 'Wrong security groups count')

        security_group = security_groups[1]
        self.assertEqual(security_group.id, 4)
        self.assertEqual(security_group.tenant_id, '68')
        self.assertEqual(security_group.name, 'ftp')
        self.assertEqual(
            security_group.description, 'FTP Client-Server - Open 20-21 ports')
        self.assertEqual(security_group.rules[0].id, 1)
        self.assertEqual(security_group.rules[0].parent_group_id, 4)
        self.assertEqual(security_group.rules[0].ip_protocol, "tcp")
        self.assertEqual(security_group.rules[0].from_port, 20)
        self.assertEqual(security_group.rules[0].to_port, 21)
        self.assertEqual(security_group.rules[0].ip_range, '0.0.0.0/0')

    def test_ex_list_security_groups(self):
        security_groups = self.driver.ex_list_security_groups()
        self.assertEqual(
            len(security_groups), 2, 'Wrong security groups count')

        security_group = security_groups[1]
        self.assertEqual(security_group.id, 4)
        self.assertEqual(security_group.tenant_id, '68')
        self.assertEqual(security_group.name, 'ftp')
        self.assertEqual(
            security_group.description, 'FTP Client-Server - Open 20-21 ports')
        self.assertEqual(security_group.rules[0].id, 1)
        self.assertEqual(security_group.rules[0].parent_group_id, 4)
        self.assertEqual(security_group.rules[0].ip_protocol, "tcp")
        self.assertEqual(security_group.rules[0].from_port, 20)
        self.assertEqual(security_group.rules[0].to_port, 21)
        self.assertEqual(security_group.rules[0].ip_range, '0.0.0.0/0')

    def test_ex_create_security_group(self):
        name = 'test'
        description = 'Test Security Group'
        security_group = self.driver.ex_create_security_group(
            name, description)

        self.assertEqual(security_group.id, 6)
        self.assertEqual(security_group.tenant_id, '68')
        self.assertEqual(security_group.name, name)
        self.assertEqual(security_group.description, description)
        self.assertEqual(len(security_group.rules), 0)

    def test_ex_delete_security_group(self):
        security_group = OpenStackSecurityGroup(
            id=6, tenant_id=None, name=None, description=None, driver=self.driver)
        result = self.driver.ex_delete_security_group(security_group)
        self.assertTrue(result)

    def test_ex_create_security_group_rule(self):
        security_group = OpenStackSecurityGroup(
            id=6, tenant_id=None, name=None, description=None, driver=self.driver)
        security_group_rule = self.driver.ex_create_security_group_rule(
            security_group, 'tcp', 14, 16, '0.0.0.0/0')

        self.assertEqual(security_group_rule.id, 2)
        self.assertEqual(security_group_rule.parent_group_id, 6)
        self.assertEqual(security_group_rule.ip_protocol, 'tcp')
        self.assertEqual(security_group_rule.from_port, 14)
        self.assertEqual(security_group_rule.to_port, 16)
        self.assertEqual(security_group_rule.ip_range, '0.0.0.0/0')
        self.assertIsNone(security_group_rule.tenant_id)

    def test_ex_delete_security_group_rule(self):
        security_group_rule = OpenStackSecurityGroupRule(
            id=2, parent_group_id=None, ip_protocol=None, from_port=None, to_port=None, driver=self.driver)
        result = self.driver.ex_delete_security_group_rule(security_group_rule)
        self.assertTrue(result)

    def test_list_key_pairs(self):
        keypairs = self.driver.list_key_pairs()
        self.assertEqual(len(keypairs), 2, 'Wrong keypairs count')
        keypair = keypairs[1]
        self.assertEqual(keypair.name, 'key2')
        self.assertEqual(
            keypair.fingerprint, '5d:66:33:ae:99:0f:fb:cb:86:f2:bc:ae:53:99:b6:ed')
        self.assertTrue(len(keypair.public_key) > 10)
        self.assertIsNone(keypair.private_key)

    def test_get_key_pair(self):
        key_pair = self.driver.get_key_pair(name='test-key-pair')

        self.assertEqual(key_pair.name, 'test-key-pair')

    def test_get_key_pair_doesnt_exist(self):
        self.assertRaises(KeyPairDoesNotExistError,
                          self.driver.get_key_pair,
                          name='doesnt-exist')

    def test_create_key_pair(self):
        name = 'key0'
        keypair = self.driver.create_key_pair(name=name)
        self.assertEqual(keypair.name, name)

        self.assertEqual(keypair.fingerprint,
                         '80:f8:03:a7:8e:c1:c3:b1:7e:c5:8c:50:04:5e:1c:5b')
        self.assertTrue(len(keypair.public_key) > 10)
        self.assertTrue(len(keypair.private_key) > 10)

    def test_import_key_pair_from_file(self):
        name = 'key3'
        path = os.path.join(
<<<<<<< HEAD
            os.path.dirname(__file__), 'fixtures', 'misc', 'dummy_rsa.pub')
=======
            os.path.dirname(__file__), 'fixtures', 'misc', 'test_rsa.pub')
>>>>>>> 25777a94

        with open(path, 'r') as fp:
            pub_key = fp.read()

        keypair = self.driver.import_key_pair_from_file(name=name,
                                                        key_file_path=path)
        self.assertEqual(keypair.name, name)
        self.assertEqual(
            keypair.fingerprint, '97:10:a6:e7:92:65:7e:69:fe:e6:81:8f:39:3c:8f:5a')
        self.assertEqual(keypair.public_key, pub_key)
        self.assertIsNone(keypair.private_key)

    def test_import_key_pair_from_string(self):
        name = 'key3'
        path = os.path.join(
<<<<<<< HEAD
            os.path.dirname(__file__), 'fixtures', 'misc', 'dummy_rsa.pub')
=======
            os.path.dirname(__file__), 'fixtures', 'misc', 'test_rsa.pub')
>>>>>>> 25777a94

        with open(path, 'r') as fp:
            pub_key = fp.read()

        keypair = self.driver.import_key_pair_from_string(name=name,
                                                          key_material=pub_key)
        self.assertEqual(keypair.name, name)
        self.assertEqual(
            keypair.fingerprint, '97:10:a6:e7:92:65:7e:69:fe:e6:81:8f:39:3c:8f:5a')
        self.assertEqual(keypair.public_key, pub_key)
        self.assertIsNone(keypair.private_key)

    def test_delete_key_pair(self):
        keypair = OpenStackKeyPair(
            name='key1', fingerprint=None, public_key=None, driver=self.driver)
        result = self.driver.delete_key_pair(key_pair=keypair)
        self.assertTrue(result)

    def test_ex_list_floating_ip_pools(self):
        ret = self.driver.ex_list_floating_ip_pools()
        self.assertEqual(ret[0].name, 'public')
        self.assertEqual(ret[1].name, 'foobar')

    def test_ex_attach_floating_ip_to_node(self):
        image = NodeImage(
            id=11, name='Ubuntu 8.10 (intrepid)', driver=self.driver)
        size = NodeSize(
            1, '256 slice', None, None, None, None, driver=self.driver)
        node = self.driver.create_node(name='racktest', image=image, size=size)
        node.id = 4242
        ip = '42.42.42.42'

        self.assertTrue(self.driver.ex_attach_floating_ip_to_node(node, ip))

    def test_detach_floating_ip_from_node(self):
        image = NodeImage(
            id=11, name='Ubuntu 8.10 (intrepid)', driver=self.driver)
        size = NodeSize(
            1, '256 slice', None, None, None, None, driver=self.driver)
        node = self.driver.create_node(name='racktest', image=image, size=size)
        node.id = 4242
        ip = '42.42.42.42'

        self.assertTrue(self.driver.ex_detach_floating_ip_from_node(node, ip))

    def test_OpenStack_1_1_FloatingIpPool_list_floating_ips(self):
        pool = OpenStack_1_1_FloatingIpPool('foo', self.driver.connection)
        ret = pool.list_floating_ips()

        self.assertEqual(ret[0].id, '09ea1784-2f81-46dc-8c91-244b4df75bde')
        self.assertEqual(ret[0].pool, pool)
        self.assertEqual(ret[0].ip_address, '10.3.1.42')
        self.assertIsNone(ret[0].node_id)
        self.assertEqual(ret[1].id, '04c5336a-0629-4694-ba30-04b0bdfa88a4')
        self.assertEqual(ret[1].pool, pool)
        self.assertEqual(ret[1].ip_address, '10.3.1.1')
        self.assertEqual(
            ret[1].node_id, 'fcfc96da-19e2-40fd-8497-f29da1b21143')

    def test_OpenStack_1_1_FloatingIpPool_get_floating_ip(self):
        pool = OpenStack_1_1_FloatingIpPool('foo', self.driver.connection)
        ret = pool.get_floating_ip('10.3.1.42')

        self.assertEqual(ret.id, '09ea1784-2f81-46dc-8c91-244b4df75bde')
        self.assertEqual(ret.pool, pool)
        self.assertEqual(ret.ip_address, '10.3.1.42')
        self.assertIsNone(ret.node_id)

    def test_OpenStack_1_1_FloatingIpPool_create_floating_ip(self):
        pool = OpenStack_1_1_FloatingIpPool('foo', self.driver.connection)
        ret = pool.create_floating_ip()

        self.assertEqual(ret.id, '09ea1784-2f81-46dc-8c91-244b4df75bde')
        self.assertEqual(ret.pool, pool)
        self.assertEqual(ret.ip_address, '10.3.1.42')
        self.assertIsNone(ret.node_id)

    def test_OpenStack_1_1_FloatingIpPool_delete_floating_ip(self):
        pool = OpenStack_1_1_FloatingIpPool('foo', self.driver.connection)
        ip = OpenStack_1_1_FloatingIpAddress('foo-bar-id', '42.42.42.42', pool)

        self.assertTrue(pool.delete_floating_ip(ip))

    def test_OpenStack_1_1_FloatingIpAddress_delete(self):
        pool = OpenStack_1_1_FloatingIpPool('foo', self.driver.connection)
        pool.delete_floating_ip = Mock()
        ip = OpenStack_1_1_FloatingIpAddress('foo-bar-id', '42.42.42.42', pool)

        ip.pool.delete_floating_ip()

        self.assertEqual(pool.delete_floating_ip.call_count, 1)

    def test_OpenStack_2_FloatingIpPool_list_floating_ips(self):
        pool = OpenStack_2_FloatingIpPool(1, 'foo', self.driver.connection)
        ret = pool.list_floating_ips()

        self.assertEqual(ret[0].id, '09ea1784-2f81-46dc-8c91-244b4df75bde')
        self.assertEqual(ret[0].pool, pool)
        self.assertEqual(ret[0].ip_address, '10.3.1.42')
        self.assertEqual(ret[0].node_id, None)
        self.assertEqual(ret[1].id, '04c5336a-0629-4694-ba30-04b0bdfa88a4')
        self.assertEqual(ret[1].pool, pool)
        self.assertEqual(ret[1].ip_address, '10.3.1.1')
        self.assertEqual(
            ret[1].node_id, 'fcfc96da-19e2-40fd-8497-f29da1b21143')
        self.assertEqual(ret[2].id, '123c5336a-0629-4694-ba30-04b0bdfa88a4')
        self.assertEqual(ret[2].pool, pool)
        self.assertEqual(ret[2].ip_address, '10.3.1.2')
        self.assertEqual(
            ret[2].node_id, 'cb4fba64-19e2-40fd-8497-f29da1b21143')

    def test_OpenStack_2_FloatingIpPool_get_floating_ip(self):
        pool = OpenStack_2_FloatingIpPool(1, 'foo', self.driver.connection)
        ret = pool.get_floating_ip('10.3.1.42')

        self.assertEqual(ret.id, '09ea1784-2f81-46dc-8c91-244b4df75bde')
        self.assertEqual(ret.pool, pool)
        self.assertEqual(ret.ip_address, '10.3.1.42')
        self.assertEqual(ret.node_id, None)

    def test_OpenStack_2_FloatingIpPool_create_floating_ip(self):
        pool = OpenStack_2_FloatingIpPool(1, 'foo', self.driver.connection)
        ret = pool.create_floating_ip()

        self.assertEqual(ret.id, '09ea1784-2f81-46dc-8c91-244b4df75bde')
        self.assertEqual(ret.pool, pool)
        self.assertEqual(ret.ip_address, '10.3.1.42')
        self.assertEqual(ret.node_id, None)

    def test_OpenStack_2_FloatingIpPool_delete_floating_ip(self):
        pool = OpenStack_2_FloatingIpPool(1, 'foo', self.driver.connection)
        ip = OpenStack_1_1_FloatingIpAddress('foo-bar-id', '42.42.42.42', pool)

        self.assertTrue(pool.delete_floating_ip(ip))

    def test_OpenStack_2_FloatingIpAddress_delete(self):
        pool = OpenStack_2_FloatingIpPool(1, 'foo', self.driver.connection)
        pool.delete_floating_ip = Mock()
        ip = OpenStack_1_1_FloatingIpAddress('foo-bar-id', '42.42.42.42', pool)

        ip.pool.delete_floating_ip()

        self.assertEqual(pool.delete_floating_ip.call_count, 1)

    def test_ex_get_metadata_for_node(self):
        image = NodeImage(id=11, name='Ubuntu 8.10 (intrepid)', driver=self.driver)
        size = NodeSize(1, '256 slice', None, None, None, None, driver=self.driver)
        node = self.driver.create_node(name='foo',
                                       image=image,
                                       size=size)

        metadata = self.driver.ex_get_metadata_for_node(node)
        self.assertEqual(metadata['My Server Name'], 'Apache1')
        self.assertEqual(len(metadata), 1)

    def test_ex_pause_node(self):
        node = Node(
            id='12063', name=None, state=None,
            public_ips=None, private_ips=None, driver=self.driver,
        )
        ret = self.driver.ex_pause_node(node)
        self.assertTrue(ret is True)

    def test_ex_unpause_node(self):
        node = Node(
            id='12063', name=None, state=None,
            public_ips=None, private_ips=None, driver=self.driver,
        )
        ret = self.driver.ex_unpause_node(node)
        self.assertTrue(ret is True)

    def test_ex_stop_node(self):
        node = Node(
            id='12063', name=None, state=None,
            public_ips=None, private_ips=None, driver=self.driver,
        )
        ret = self.driver.ex_stop_node(node)
        self.assertTrue(ret is True)

    def test_ex_start_node(self):
        node = Node(
            id='12063', name=None, state=None,
            public_ips=None, private_ips=None, driver=self.driver,
        )
        ret = self.driver.ex_start_node(node)
        self.assertTrue(ret is True)

    def test_ex_suspend_node(self):
        node = Node(
            id='12063', name=None, state=None,
            public_ips=None, private_ips=None, driver=self.driver,
        )
        ret = self.driver.ex_suspend_node(node)
        self.assertTrue(ret is True)

    def test_ex_resume_node(self):
        node = Node(
            id='12063', name=None, state=None,
            public_ips=None, private_ips=None, driver=self.driver,
        )
        ret = self.driver.ex_resume_node(node)
        self.assertTrue(ret is True)

    def test_ex_get_console_output(self):
        node = Node(
            id='12086', name=None, state=None,
            public_ips=None, private_ips=None, driver=self.driver,
        )
        resp = self.driver.ex_get_console_output(node)
        expected_output = 'FAKE CONSOLE OUTPUT\nANOTHER\nLAST LINE'
        self.assertEqual(resp['output'], expected_output)

    def test_ex_list_snapshots(self):
        if self.driver_type.type == 'rackspace':
            self.conn_class.type = 'RACKSPACE'

        snapshots = self.driver.ex_list_snapshots()
        self.assertEqual(len(snapshots), 3)
        self.assertEqual(snapshots[0].created, datetime.datetime(2012, 2, 29, 3, 50, 7, tzinfo=UTC))
        self.assertEqual(snapshots[0].extra['created'], "2012-02-29T03:50:07Z")
        self.assertEqual(snapshots[0].extra['name'], 'snap-001')
        self.assertEqual(snapshots[0].name, 'snap-001')
        self.assertEqual(snapshots[0].state, VolumeSnapshotState.AVAILABLE)

        # invalid date is parsed as None
        assert snapshots[2].created is None

    def test_ex_get_snapshot(self):
        if self.driver_type.type == 'rackspace':
            self.conn_class.type = 'RACKSPACE'

        snapshot = self.driver.ex_get_snapshot('3fbbcccf-d058-4502-8844-6feeffdf4cb5')
        self.assertEqual(snapshot.created, datetime.datetime(2012, 2, 29, 3, 50, 7, tzinfo=UTC))
        self.assertEqual(snapshot.extra['created'], "2012-02-29T03:50:07Z")
        self.assertEqual(snapshot.extra['name'], 'snap-001')
        self.assertEqual(snapshot.name, 'snap-001')
        self.assertEqual(snapshot.state, VolumeSnapshotState.AVAILABLE)

    def test_list_volume_snapshots(self):
        volume = self.driver.list_volumes()[0]

        # rackspace needs a different mocked response for snapshots, but not for volumes
        if self.driver_type.type == 'rackspace':
            self.conn_class.type = 'RACKSPACE'

        snapshots = self.driver.list_volume_snapshots(volume)
        self.assertEqual(len(snapshots), 1)
        self.assertEqual(snapshots[0].id, '4fbbdccf-e058-6502-8844-6feeffdf4cb5')

    def test_create_volume_snapshot(self):
        volume = self.driver.list_volumes()[0]
        if self.driver_type.type == 'rackspace':
            self.conn_class.type = 'RACKSPACE'

        ret = self.driver.create_volume_snapshot(volume,
                                                 'Test Volume',
                                                 ex_description='This is a test',
                                                 ex_force=True)
        self.assertEqual(ret.id, '3fbbcccf-d058-4502-8844-6feeffdf4cb5')

    def test_ex_create_snapshot(self):
        volume = self.driver.list_volumes()[0]
        if self.driver_type.type == 'rackspace':
            self.conn_class.type = 'RACKSPACE'

        ret = self.driver.ex_create_snapshot(volume,
                                             'Test Volume',
                                             description='This is a test',
                                             force=True)
        self.assertEqual(ret.id, '3fbbcccf-d058-4502-8844-6feeffdf4cb5')

    def test_ex_create_snapshot_does_not_post_optional_parameters_if_none(self):
        volume = self.driver.list_volumes()[0]
        with patch.object(self.driver, '_to_snapshot'):
            with patch.object(self.driver.connection, 'request') as mock_request:
                self.driver.create_volume_snapshot(volume,
                                                   name=None,
                                                   ex_description=None,
                                                   ex_force=True)

        name, args, kwargs = mock_request.mock_calls[0]
        self.assertFalse("display_name" in kwargs["data"]["snapshot"])
        self.assertFalse("display_description" in kwargs["data"]["snapshot"])

    def test_destroy_volume_snapshot(self):
        if self.driver_type.type == 'rackspace':
            self.conn_class.type = 'RACKSPACE'

        snapshot = self.driver.ex_list_snapshots()[0]
        ret = self.driver.destroy_volume_snapshot(snapshot)
        self.assertTrue(ret)

    def test_ex_delete_snapshot(self):
        if self.driver_type.type == 'rackspace':
            self.conn_class.type = 'RACKSPACE'

        snapshot = self.driver.ex_list_snapshots()[0]
        ret = self.driver.ex_delete_snapshot(snapshot)
        self.assertTrue(ret)


class OpenStack_2_Tests(OpenStack_1_1_Tests):
    driver_klass = OpenStack_2_NodeDriver
    driver_type = OpenStack_2_NodeDriver
    driver_kwargs = {
        'ex_force_auth_version': '2.0',
        'ex_force_auth_url': 'https://auth.api.example.com'
    }

    def setUp(self):
        super(OpenStack_2_Tests, self).setUp()
        self.driver_klass.image_connectionCls.conn_class = OpenStack_2_0_MockHttp
        self.driver_klass.image_connectionCls.auth_url = "https://auth.api.example.com"
        # normally authentication happens lazily, but we force it here
        self.driver.image_connection._populate_hosts_and_request_paths()

        self.driver_klass.network_connectionCls.conn_class = OpenStack_2_0_MockHttp
        self.driver_klass.network_connectionCls.auth_url = "https://auth.api.example.com"
        # normally authentication happens lazily, but we force it here
        self.driver.network_connection._populate_hosts_and_request_paths()

        self.driver_klass.volumev2_connectionCls.conn_class = OpenStack_2_0_MockHttp
        self.driver_klass.volumev2_connectionCls.auth_url = "https://auth.api.example.com"
        # normally authentication happens lazily, but we force it here
        self.driver.volumev2_connection._populate_hosts_and_request_paths()

    def test__paginated_request_single_page(self):
        snapshots = self.driver._paginated_request(
            '/snapshots/detail', 'snapshots',
            self.driver.volumev2_connection
        )['snapshots']

        self.assertEqual(len(snapshots), 3)
        self.assertEqual(snapshots[0]['name'], 'snap-001')

    def test__paginated_request_two_pages(self):
        snapshots = self.driver._paginated_request(
            '/snapshots/detail?unit_test=paginate', 'snapshots',
            self.driver.volumev2_connection
        )['snapshots']

        self.assertEqual(len(snapshots), 6)
        self.assertEqual(snapshots[0]['name'], 'snap-101')
        self.assertEqual(snapshots[3]['name'], 'snap-001')

    # NOTE: We use a smaller limit to speed tests up.
    @mock.patch('libcloud.compute.drivers.openstack.PAGINATION_LIMIT', 10)
    def test__paginated_request_raises_if_stuck_in_a_loop(self):
        with pytest.raises(OpenStackException):
            self.driver._paginated_request(
                '/snapshots/detail?unit_test=pagination_loop', 'snapshots',
                self.driver.volumev2_connection
            )

    def test_ex_force_auth_token_passed_to_connection(self):
        base_url = 'https://servers.api.rackspacecloud.com/v1.1/slug'
        kwargs = {
            'ex_force_auth_version': '2.0',
            'ex_force_auth_token': 'preset-auth-token',
            'ex_force_auth_url': 'https://auth.api.example.com',
            'ex_force_base_url': base_url
        }

        driver = self.driver_type(*self.driver_args, **kwargs)
        driver.list_nodes()

        self.assertEqual(kwargs['ex_force_auth_token'],
                         driver.connection.auth_token)
        self.assertEqual('servers.api.rackspacecloud.com',
                         driver.connection.host)
        self.assertEqual('/v1.1/slug', driver.connection.request_path)
        self.assertEqual(443, driver.connection.port)

    def test_get_image(self):
        image_id = 'f24a3c1b-d52a-4116-91da-25b3eee8f55e'
        image = self.driver.get_image(image_id)
        self.assertEqual(image.id, image_id)
        self.assertEqual(image.name, 'hypernode')
        self.assertIsNone(image.extra['serverId'])
        self.assertEqual(image.extra['minDisk'], 40)
        self.assertEqual(image.extra['minRam'], 0)
        self.assertEqual(image.extra['visibility'], "shared")

    def test_list_images(self):
        images = self.driver.list_images()
        self.assertEqual(len(images), 2, 'Wrong images count')

        image = images[0]
        self.assertEqual(image.id, 'f24a3c1b-d52a-4116-91da-25b3eee8f55e')
        self.assertEqual(image.name, 'hypernode')
        self.assertEqual(image.extra['updated'], '2017-11-28T10:19:49Z')
        self.assertEqual(image.extra['created'], '2017-09-11T13:00:05Z')
        self.assertEqual(image.extra['status'], 'active')
        self.assertEqual(image.extra['os_type'], 'linux')
        self.assertIsNone(image.extra['serverId'])
        self.assertEqual(image.extra['minDisk'], 40)
        self.assertEqual(image.extra['minRam'], 0)

    def test_ex_update_image(self):
        image_id = 'f24a3c1b-d52a-4116-91da-25b3eee8f55e'
        data = {
            'op': 'replace',
            'path': '/visibility',
            'value': 'shared'
        }
        image = self.driver.ex_update_image(image_id, data)
        self.assertEqual(image.name, 'hypernode')
        self.assertIsNone(image.extra['serverId'])
        self.assertEqual(image.extra['minDisk'], 40)
        self.assertEqual(image.extra['minRam'], 0)
        self.assertEqual(image.extra['visibility'], "shared")

    def test_ex_list_image_members(self):
        image_id = 'd9a9cd9a-278a-444c-90a6-d24b8c688a63'
        image_member_id = '016926dff12345e8b10329f24c99745b'
        image_members = self.driver.ex_list_image_members(image_id)
        self.assertEqual(len(image_members), 30, 'Wrong image member count')

        image_member = image_members[0]
        self.assertEqual(image_member.id, image_member_id)
        self.assertEqual(image_member.image_id, image_id)
        self.assertEqual(image_member.state, NodeImageMemberState.ACCEPTED)
        self.assertEqual(image_member.created, '2017-01-12T12:31:50Z')
        self.assertEqual(image_member.extra['updated'], '2017-01-12T12:31:54Z')
        self.assertEqual(image_member.extra['schema'], '/v2/schemas/member')

    def test_ex_create_image_member(self):
        image_id = '9af1a54e-a1b2-4df8-b747-4bec97abc799'
        image_member_id = 'e2151b1fe02d4a8a2d1f5fc331522c0a'
        image_member = self.driver.ex_create_image_member(
            image_id, image_member_id
        )

        self.assertEqual(image_member.id, image_member_id)
        self.assertEqual(image_member.image_id, image_id)
        self.assertEqual(image_member.state, NodeImageMemberState.PENDING)
        self.assertEqual(image_member.created, '2018-03-02T14:19:38Z')
        self.assertEqual(image_member.extra['updated'], '2018-03-02T14:19:38Z')
        self.assertEqual(image_member.extra['schema'], '/v2/schemas/member')

    def test_ex_get_image_member(self):
        image_id = 'd9a9cd9a-278a-444c-90a6-d24b8c688a63'
        image_member_id = '016926dff12345e8b10329f24c99745b'
        image_member = self.driver.ex_get_image_member(
            image_id, image_member_id
        )

        self.assertEqual(image_member.id, image_member_id)
        self.assertEqual(image_member.image_id, image_id)
        self.assertEqual(image_member.state, NodeImageMemberState.ACCEPTED)
        self.assertEqual(image_member.created, '2017-01-12T12:31:50Z')
        self.assertEqual(image_member.extra['updated'], '2017-01-12T12:31:54Z')
        self.assertEqual(image_member.extra['schema'], '/v2/schemas/member')

    def test_ex_accept_image_member(self):
        image_id = '8af1a54e-a1b2-4df8-b747-4bec97abc799'
        image_member_id = 'e2151b1fe02d4a8a2d1f5fc331522c0a'
        image_member = self.driver.ex_accept_image_member(
            image_id, image_member_id
        )

        self.assertEqual(image_member.id, image_member_id)
        self.assertEqual(image_member.image_id, image_id)
        self.assertEqual(image_member.state, NodeImageMemberState.ACCEPTED)
        self.assertEqual(image_member.created, '2018-03-02T14:19:38Z')
        self.assertEqual(image_member.extra['updated'], '2018-03-02T14:20:37Z')
        self.assertEqual(image_member.extra['schema'], '/v2/schemas/member')

    def test_ex_list_networks(self):
        networks = self.driver.ex_list_networks()
        network = networks[0]

        self.assertEqual(len(networks), 2)
        self.assertEqual(network.name, 'net1')
        self.assertEqual(network.extra['subnets'], ['54d6f61d-db07-451c-9ab3-b9609b6b6f0b'])

    def test_ex_list_subnets(self):
        subnets = self.driver.ex_list_subnets()
        subnet = subnets[0]

        self.assertEqual(len(subnets), 2)
        self.assertEqual(subnet.name, 'private-subnet')
        self.assertEqual(subnet.cidr, '10.0.0.0/24')

    def test_ex_create_subnet(self):
        network = self.driver.ex_list_networks()[0]
        subnet = self.driver.ex_create_subnet('name', network, '10.0.0.0/24',
                                              ip_version=4,
                                              dns_nameservers=["10.0.0.01"])

        self.assertEqual(subnet.name, 'name')
        self.assertEqual(subnet.cidr, '10.0.0.0/24')

    def test_ex_delete_subnet(self):
        subnet = self.driver.ex_list_subnets()[0]
        self.assertTrue(self.driver.ex_delete_subnet(subnet=subnet))

    def test_ex_update_subnet(self):
        subnet = self.driver.ex_list_subnets()[0]
        subnet = self.driver.ex_update_subnet(subnet, name='net2')
        self.assertEqual(subnet.name, 'name')

    def test_ex_list_network(self):
        networks = self.driver.ex_list_networks()
        network = networks[0]

        self.assertEqual(len(networks), 2)
        self.assertEqual(network.name, 'net1')

    def test_ex_create_network(self):
        network = self.driver.ex_create_network(name='net1',
                                                cidr='127.0.0.0/24')
        self.assertEqual(network.name, 'net1')

    def test_ex_delete_network(self):
        network = self.driver.ex_list_networks()[0]
        self.assertTrue(self.driver.ex_delete_network(network=network))

    def test_ex_list_ports(self):
        ports = self.driver.ex_list_ports()

        port = ports[0]
        self.assertEqual(port.id, '126da55e-cfcb-41c8-ae39-a26cb8a7e723')
        self.assertEqual(port.state, OpenStack_2_PortInterfaceState.BUILD)
        self.assertEqual(port.created, '2018-07-04T14:38:18Z')
        self.assertEqual(
            port.extra['network_id'],
            '123c8a8c-6427-4e8f-a805-2035365f4d43'
        )
        self.assertEqual(
            port.extra['project_id'],
            'abcdec85bee34bb0a44ab8255eb36abc'
        )
        self.assertEqual(
            port.extra['tenant_id'],
            'abcdec85bee34bb0a44ab8255eb36abc'
        )
        self.assertEqual(port.extra['name'], '')

    def test_ex_create_port(self):
        network = OpenStackNetwork(id='123c8a8c-6427-4e8f-a805-2035365f4d43', name='test-network',
                                   cidr='1.2.3.4', driver=self.driver)
        port = self.driver.ex_create_port(network=network, description='Some port description', name='Some port name',
                                          admin_state_up=True)

        self.assertEqual(port.id, '126da55e-cfcb-41c8-ae39-a26cb8a7e723')
        self.assertEqual(port.state, OpenStack_2_PortInterfaceState.BUILD)
        self.assertEqual(port.created, '2018-07-04T14:38:18Z')
        self.assertEqual(
            port.extra['network_id'],
            '123c8a8c-6427-4e8f-a805-2035365f4d43'
        )
        self.assertEqual(
            port.extra['project_id'],
            'abcdec85bee34bb0a44ab8255eb36abc'
        )
        self.assertEqual(
            port.extra['tenant_id'],
            'abcdec85bee34bb0a44ab8255eb36abc'
        )
        self.assertEqual(port.extra['admin_state_up'], True)
        self.assertEqual(port.extra['name'], 'Some port name')
        self.assertEqual(port.extra['description'], 'Some port description')

    def test_ex_get_port(self):
        port = self.driver.ex_get_port('126da55e-cfcb-41c8-ae39-a26cb8a7e723')

        self.assertEqual(port.id, '126da55e-cfcb-41c8-ae39-a26cb8a7e723')
        self.assertEqual(port.state, OpenStack_2_PortInterfaceState.BUILD)
        self.assertEqual(port.created, '2018-07-04T14:38:18Z')
        self.assertEqual(
            port.extra['network_id'],
            '123c8a8c-6427-4e8f-a805-2035365f4d43'
        )
        self.assertEqual(
            port.extra['project_id'],
            'abcdec85bee34bb0a44ab8255eb36abc'
        )
        self.assertEqual(
            port.extra['tenant_id'],
            'abcdec85bee34bb0a44ab8255eb36abc'
        )
        self.assertEqual(port.extra['name'], 'Some port name')

    def test_ex_delete_port(self):
        ports = self.driver.ex_list_ports()
        port = ports[0]

        ret = self.driver.ex_delete_port(port)

        self.assertTrue(ret)

    def test_ex_update_port(self):
        port = self.driver.ex_get_port('126da55e-cfcb-41c8-ae39-a26cb8a7e723')
        ret = self.driver.ex_update_port(port, port_security_enabled=False)
        self.assertEqual(port.extra['name'], 'Some port name')

    def test_detach_port_interface(self):
        node = Node(id='1c01300f-ef97-4937-8f03-ac676d6234be', name=None,
                    state=None, public_ips=None, private_ips=None,
                    driver=self.driver)
        ports = self.driver.ex_list_ports()
        port = ports[0]

        ret = self.driver.ex_detach_port_interface(node, port)

        self.assertTrue(ret)

    def test_attach_port_interface(self):
        node = Node(id='1c01300f-ef97-4937-8f03-ac676d6234be', name=None,
                    state=None, public_ips=None, private_ips=None,
                    driver=self.driver)
        ports = self.driver.ex_list_ports()
        port = ports[0]

        ret = self.driver.ex_attach_port_interface(node, port)

        self.assertTrue(ret)

    def test_list_volumes(self):
        volumes = self.driver.list_volumes()
        self.assertEqual(len(volumes), 2)
        volume = volumes[0]

        self.assertEqual('6edbc2f4-1507-44f8-ac0d-eed1d2608d38', volume.id)
        self.assertEqual('test-volume-attachments', volume.name)
        self.assertEqual(StorageVolumeState.INUSE, volume.state)
        self.assertEqual(2, volume.size)
        self.assertEqual(volume.extra, {
            'description': '',
            'attachments': [{
                "attachment_id": "3b4db356-253d-4fab-bfa0-e3626c0b8405",
                "id": '6edbc2f4-1507-44f8-ac0d-eed1d2608d38',
                "device": "/dev/vdb",
                "server_id": "f4fda93b-06e0-4743-8117-bc8bcecd651b",
                "volume_id": "6edbc2f4-1507-44f8-ac0d-eed1d2608d38",
            }],
            'snapshot_id': None,
            'state': 'in-use',
            'location': 'nova',
            'volume_type': 'lvmdriver-1',
            'metadata': {},
            'created_at': '2013-06-24T11:20:13.000000'
        })

        # also test that unknown state resolves to StorageVolumeState.UNKNOWN
        volume = volumes[1]
        self.assertEqual('cfcec3bc-b736-4db5-9535-4c24112691b5', volume.id)
        self.assertEqual('test_volume', volume.name)
        self.assertEqual(50, volume.size)
        self.assertEqual(StorageVolumeState.UNKNOWN, volume.state)
        self.assertEqual(volume.extra, {
            'description': 'some description',
            'attachments': [],
            'snapshot_id': '01f48111-7866-4cd2-986a-e92683c4a363',
            'state': 'some-unknown-state',
            'location': 'nova',
            'volume_type': None,
            'metadata': {},
            'created_at': '2013-06-21T12:39:02.000000',
        })

    def test_create_volume_passes_location_to_request_only_if_not_none(self):
        with patch.object(self.driver.volumev2_connection, 'request') as mock_request:
            self.driver.create_volume(1, 'test', location='mylocation')
            name, args, kwargs = mock_request.mock_calls[0]
            self.assertEqual(kwargs["data"]["volume"]["availability_zone"], "mylocation")

    def test_create_volume_does_not_pass_location_to_request_if_none(self):
        with patch.object(self.driver.volumev2_connection, 'request') as mock_request:
            self.driver.create_volume(1, 'test')
            name, args, kwargs = mock_request.mock_calls[0]
            self.assertFalse("availability_zone" in kwargs["data"]["volume"])

    def test_create_volume_passes_volume_type_to_request_only_if_not_none(self):
        with patch.object(self.driver.volumev2_connection, 'request') as mock_request:
            self.driver.create_volume(1, 'test', ex_volume_type='myvolumetype')
            name, args, kwargs = mock_request.mock_calls[0]
            self.assertEqual(kwargs["data"]["volume"]["volume_type"], "myvolumetype")

    def test_create_volume_does_not_pass_volume_type_to_request_if_none(self):
        with patch.object(self.driver.volumev2_connection, 'request') as mock_request:
            self.driver.create_volume(1, 'test')
            name, args, kwargs = mock_request.mock_calls[0]
            self.assertFalse("volume_type" in kwargs["data"]["volume"])

    def test_ex_create_snapshot_does_not_post_optional_parameters_if_none(self):
        volume = self.driver.list_volumes()[0]
        with patch.object(self.driver, '_to_snapshot'):
            with patch.object(self.driver.volumev2_connection, 'request') as mock_request:
                self.driver.create_volume_snapshot(volume,
                                                   name=None,
                                                   ex_description=None,
                                                   ex_force=True)

        name, args, kwargs = mock_request.mock_calls[0]
        self.assertFalse("display_name" in kwargs["data"]["snapshot"])
        self.assertFalse("display_description" in kwargs["data"]["snapshot"])

    def test_ex_list_routers(self):
        routers = self.driver.ex_list_routers()
        router = routers[0]

        self.assertEqual(len(routers), 2)
        self.assertEqual(router.name, 'router2')
        self.assertEqual(router.status, 'ACTIVE')
        self.assertEqual(router.extra['routes'], [{'destination': '179.24.1.0/24',
                                                   'nexthop': '172.24.3.99'}])

    def test_ex_create_router(self):
        router = self.driver.ex_create_router('router1', admin_state_up = True)

        self.assertEqual(router.name, 'router1')

    def test_ex_delete_router(self):
        router = self.driver.ex_list_routers()[1]
        self.assertTrue(self.driver.ex_delete_router(router=router))

    def test_manage_router_interfaces(self):
        router = self.driver.ex_list_routers()[1]
        port = self.driver.ex_list_ports()[0]
        subnet = self.driver.ex_list_subnets()[0]
        self.assertTrue(self.driver.ex_add_router_port(router, port))
        self.assertTrue(self.driver.ex_del_router_port(router, port))
        self.assertTrue(self.driver.ex_add_router_subnet(router, subnet))
        self.assertTrue(self.driver.ex_del_router_subnet(router, subnet))

    def test_detach_volume(self):
        node = self.driver.list_nodes()[0]
        volume = self.driver.ex_get_volume(
            'abc6a3a1-c4ce-40f6-9b9f-07a61508938d')
        self.assertEqual(
            self.driver.attach_volume(node, volume, '/dev/sdb'), True)
        self.assertEqual(self.driver.detach_volume(volume), True)


class OpenStack_1_1_FactoryMethodTests(OpenStack_1_1_Tests):
    should_list_locations = False
    should_list_volumes = True

    driver_klass = OpenStack_1_1_NodeDriver
    driver_type = get_driver(Provider.OPENSTACK)
    driver_args = OPENSTACK_PARAMS + ('1.1',)
    driver_kwargs = {'ex_force_auth_version': '2.0'}


class OpenStack_1_1_MockHttp(MockHttp, unittest.TestCase):
    fixtures = ComputeFileFixtures('openstack_v1.1')
    auth_fixtures = OpenStackFixtures()
    json_content_headers = {'content-type': 'application/json; charset=UTF-8'}

    def _v2_0_tokens(self, method, url, body, headers):
        body = self.auth_fixtures.load('_v2_0__auth.json')
        return (httplib.OK, body, self.json_content_headers, httplib.responses[httplib.OK])

    def _v1_0(self, method, url, body, headers):
        headers = {
            'x-auth-token': 'FE011C19-CF86-4F87-BE5D-9229145D7A06',
            'x-server-management-url': 'https://api.example.com/v1.1/slug',
        }
        return (httplib.NO_CONTENT, "", headers, httplib.responses[httplib.NO_CONTENT])

    def _v1_1_slug_servers_detail(self, method, url, body, headers):
        body = self.fixtures.load('_servers_detail.json')
        return (httplib.OK, body, self.json_content_headers, httplib.responses[httplib.OK])

    def _v1_1_slug_servers_detail_ERROR_STATE_NO_IMAGE_ID(self, method, url, body, headers):
        body = self.fixtures.load('_servers_detail_ERROR_STATE.json')
        return (httplib.OK, body, self.json_content_headers, httplib.responses[httplib.OK])

    def _v2_1337_servers_does_not_exist(self, *args, **kwargs):
        return httplib.NOT_FOUND, None, {}, httplib.responses[httplib.NOT_FOUND]

    def _v1_1_slug_flavors_detail(self, method, url, body, headers):
        body = self.fixtures.load('_flavors_detail.json')
        return (httplib.OK, body, self.json_content_headers, httplib.responses[httplib.OK])

    def _v1_1_slug_images_detail(self, method, url, body, headers):
        body = self.fixtures.load('_images_detail.json')
        return (httplib.OK, body, self.json_content_headers, httplib.responses[httplib.OK])

    def _v1_1_slug_servers(self, method, url, body, headers):
        if method == "POST":
            body = self.fixtures.load('_servers_create.json')
        elif method == "GET":
            body = self.fixtures.load('_servers.json')
        else:
            raise NotImplementedError()

        return (httplib.OK, body, self.json_content_headers, httplib.responses[httplib.OK])

    def _v1_1_slug_servers_26f7fbee_8ce1_4c28_887a_bfe8e4bb10fe(self, method, url, body, headers):
        if method == "GET":
            body = self.fixtures.load(
                '_servers_26f7fbee_8ce1_4c28_887a_bfe8e4bb10fe.json')
        else:
            raise NotImplementedError()

        return (httplib.OK, body, self.json_content_headers, httplib.responses[httplib.OK])

    def _v1_1_slug_servers_12065_action(self, method, url, body, headers):
        if method != "POST":
            self.fail('HTTP method other than POST to action URL')

        return (httplib.ACCEPTED, "", {}, httplib.responses[httplib.ACCEPTED])

    def _v1_1_slug_servers_12064_action(self, method, url, body, headers):
        if method != "POST":
            self.fail('HTTP method other than POST to action URL')
        if "createImage" in json.loads(body):
            return (httplib.ACCEPTED, "",
                    {"location": "http://127.0.0.1/v1.1/68/images/4949f9ee-2421-4c81-8b49-13119446008b"},
                    httplib.responses[httplib.ACCEPTED])
        elif "rescue" in json.loads(body):
            return (httplib.OK, '{"adminPass": "foo"}', {},
                    httplib.responses[httplib.OK])

        return (httplib.ACCEPTED, "", {}, httplib.responses[httplib.ACCEPTED])

    def _v1_1_slug_servers_12066_action(self, method, url, body, headers):
        if method != "POST":
            self.fail('HTTP method other than POST to action URL')
        if "rebuild" not in json.loads(body):
            self.fail("Did not get expected action (rebuild) in action URL")

        self.assertTrue('\"OS-DCF:diskConfig\": \"MANUAL\"' in body,
                        msg="Manual disk configuration option was not specified in rebuild body: " + body)

        return (httplib.ACCEPTED, "", {}, httplib.responses[httplib.ACCEPTED])

    def _v1_1_slug_servers_12065(self, method, url, body, headers):
        if method == "DELETE":
            return (httplib.ACCEPTED, "", {}, httplib.responses[httplib.ACCEPTED])
        else:
            raise NotImplementedError()

    def _v1_1_slug_servers_12064(self, method, url, body, headers):
        if method == "GET":
            body = self.fixtures.load('_servers_12064.json')
            return (httplib.OK, body, self.json_content_headers, httplib.responses[httplib.OK])
        elif method == "PUT":
            body = self.fixtures.load('_servers_12064_updated_name_bob.json')
            return (httplib.OK, body, self.json_content_headers, httplib.responses[httplib.OK])
        elif method == "DELETE":
            return (httplib.ACCEPTED, "", {}, httplib.responses[httplib.ACCEPTED])
        else:
            raise NotImplementedError()

    def _v1_1_slug_servers_12062(self, method, url, body, headers):
        if method == "GET":
            body = self.fixtures.load('_servers_12064.json')
            return (httplib.OK, body, self.json_content_headers, httplib.responses[httplib.OK])

    def _v1_1_slug_servers_12063_metadata(self, method, url, body, headers):
        if method == "GET":
            body = self.fixtures.load('_servers_12063_metadata_two_keys.json')
            return (httplib.OK, body, self.json_content_headers, httplib.responses[httplib.OK])
        elif method == "PUT":
            body = self.fixtures.load('_servers_12063_metadata_two_keys.json')
            return (httplib.OK, body, self.json_content_headers, httplib.responses[httplib.OK])

    def _v1_1_slug_servers_EX_DISK_CONFIG(self, method, url, body, headers):
        if method == "POST":
            body = u(body)
            self.assertTrue(body.find('\"OS-DCF:diskConfig\": \"AUTO\"'))
            body = self.fixtures.load('_servers_create_disk_config.json')
            return (httplib.OK, body, self.json_content_headers, httplib.responses[httplib.OK])

    def _v1_1_slug_flavors_7(self, method, url, body, headers):
        if method == "GET":
            body = self.fixtures.load('_flavors_7.json')
            return (httplib.OK, body, self.json_content_headers, httplib.responses[httplib.OK])
        else:
            raise NotImplementedError()

    def _v1_1_slug_images_13(self, method, url, body, headers):
        if method == "GET":
            body = self.fixtures.load('_images_13.json')
            return (httplib.OK, body, self.json_content_headers, httplib.responses[httplib.OK])
        else:
            raise NotImplementedError()

    def _v2_1337_v2_images_f24a3c1b_d52a_4116_91da_25b3eee8f55e(self, method, url, body, headers):
        if method == "GET" or method == "PATCH":
            body = self.fixtures.load('_images_f24a3c1b-d52a-4116-91da-25b3eee8f55e.json')
            return (httplib.OK, body, self.json_content_headers, httplib.responses[httplib.OK])
        else:
            raise NotImplementedError()

    def _v2_1337_v2_images_d9a9cd9a_278a_444c_90a6_d24b8c688a63_members(self, method, url, body, headers):
        if method == "GET":
            body = self.fixtures.load('_images_d9a9cd9a_278a_444c_90a6_d24b8c688a63_members.json')
            return (httplib.OK, body, self.json_content_headers, httplib.responses[httplib.OK])
        else:
            raise NotImplementedError()

    def _v2_1337_v2_images_9af1a54e_a1b2_4df8_b747_4bec97abc799_members(self, method, url, body, headers):
        if method == "POST":
            body = self.fixtures.load('_images_9af1a54e_a1b2_4df8_b747_4bec97abc799_members.json')
            return (httplib.OK, body, self.json_content_headers, httplib.responses[httplib.OK])
        else:
            raise NotImplementedError()

    def _v2_1337_v2_images_8af1a54e_a1b2_4df8_b747_4bec97abc799_members_e2151b1fe02d4a8a2d1f5fc331522c0a(self, method, url, body, headers):
        if method == "PUT":
            body = self.fixtures.load('_images_8af1a54e_a1b2_4df8_b747_4bec97abc799_members.json')
            return (httplib.OK, body, self.json_content_headers, httplib.responses[httplib.OK])
        else:
            raise NotImplementedError()

    def _v2_1337_v2_images_d9a9cd9a_278a_444c_90a6_d24b8c688a63_members_016926dff12345e8b10329f24c99745b(self, method, url, body, headers):
        if method == "GET":
            body = self.fixtures.load(
                '_images_d9a9cd9a_278a_444c_90a6_d24b8c688a63_members_016926dff12345e8b10329f24c99745b.json'
            )
            return (httplib.OK, body, self.json_content_headers, httplib.responses[httplib.OK])
        else:
            raise NotImplementedError()

    def _v2_1337_v2_images(self, method, url, body, headers):
        if method == "GET":
            body = self.fixtures.load('_images_v2.json')
            return (httplib.OK, body, self.json_content_headers, httplib.responses[httplib.OK])
        else:
            raise NotImplementedError()

    def _v1_1_slug_images_26365521_8c62_11f9_2c33_283d153ecc3a(self, method, url, body, headers):
        if method == "DELETE":
            return (httplib.NO_CONTENT, "", {}, httplib.responses[httplib.NO_CONTENT])
        else:
            raise NotImplementedError()

    def _v1_1_slug_images_4949f9ee_2421_4c81_8b49_13119446008b(self, method, url, body, headers):
        if method == "GET":
            body = self.fixtures.load(
                '_images_4949f9ee_2421_4c81_8b49_13119446008b.json')
            return (httplib.OK, body, self.json_content_headers, httplib.responses[httplib.OK])
        else:
            raise NotImplementedError()

    def _v2_1337_v2_images_4949f9ee_2421_4c81_8b49_13119446008b(self, method, url, body, headers):
        if method == "GET":
            body = self.fixtures.load(
                '_images_f24a3c1b-d52a-4116-91da-25b3eee8f55d.json')
            return (httplib.OK, body, self.json_content_headers, httplib.responses[httplib.OK])
        else:
            raise NotImplementedError()

    def _v2_1337_v2_0_ports(self, method, url, body, headers):
        if method == "GET":
            body = self.fixtures.load('_ports_v2.json')
            return (httplib.OK, body, self.json_content_headers, httplib.responses[httplib.OK])
        elif method == "POST":
            body = self.fixtures.load('_port_v2.json')
            return (httplib.OK, body, self.json_content_headers, httplib.responses[httplib.OK])
        else:
            raise NotImplementedError()

    def _v2_1337_v2_0_ports_126da55e_cfcb_41c8_ae39_a26cb8a7e723(self, method, url, body, headers):
        if method == "DELETE":
            return (httplib.NO_CONTENT, "", {}, httplib.responses[httplib.NO_CONTENT])
        elif method == "GET":
            body = self.fixtures.load('_port_v2.json')
            return (httplib.OK, body, self.json_content_headers, httplib.responses[httplib.OK])
        elif method == "PUT":
            body = self.fixtures.load('_port_v2.json')
            return (httplib.OK, body, self.json_content_headers, httplib.responses[httplib.OK])
        else:
            raise NotImplementedError()

    def _v2_1337_servers_1c01300f_ef97_4937_8f03_ac676d6234be_os_interface_126da55e_cfcb_41c8_ae39_a26cb8a7e723(self, method, url, body, headers):
        if method == "DELETE":
            return (httplib.NO_CONTENT, "", {}, httplib.responses[httplib.NO_CONTENT])
        else:
            raise NotImplementedError()

    def _v2_1337_servers_1c01300f_ef97_4937_8f03_ac676d6234be_os_interface(self, method, url, body, headers):
        if method == "POST":
            return (httplib.NO_CONTENT, "", {}, httplib.responses[httplib.NO_CONTENT])
        else:
            raise NotImplementedError()

    def _v1_1_slug_servers_1c01300f_ef97_4937_8f03_ac676d6234be_os_security_groups(self, method, url, body, headers):
        if method == "GET":
            body = self.fixtures.load(
                '_servers_1c01300f-ef97-4937-8f03-ac676d6234be_os-security-groups.json')
        else:
            raise NotImplementedError()

        return (httplib.OK, body, self.json_content_headers, httplib.responses[httplib.OK])

    def _v1_1_slug_os_security_groups(self, method, url, body, headers):
        if method == "GET":
            body = self.fixtures.load('_os_security_groups.json')
        elif method == "POST":
            body = self.fixtures.load('_os_security_groups_create.json')
        else:
            raise NotImplementedError()

        return (httplib.OK, body, self.json_content_headers, httplib.responses[httplib.OK])

    def _v1_1_slug_os_security_groups_6(self, method, url, body, headers):
        if method == "DELETE":
            return (httplib.NO_CONTENT, "", {}, httplib.responses[httplib.NO_CONTENT])
        else:
            raise NotImplementedError()

    def _v1_1_slug_os_security_group_rules(self, method, url, body, headers):
        if method == "POST":
            body = self.fixtures.load('_os_security_group_rules_create.json')
        else:
            raise NotImplementedError()

        return (httplib.OK, body, self.json_content_headers, httplib.responses[httplib.OK])

    def _v1_1_slug_os_security_group_rules_2(self, method, url, body, headers):
        if method == "DELETE":
            return (httplib.NO_CONTENT, "", {}, httplib.responses[httplib.NO_CONTENT])
        else:
            raise NotImplementedError()

    def _v1_1_slug_os_keypairs(self, method, url, body, headers):
        if method == "GET":
            body = self.fixtures.load('_os_keypairs.json')
        elif method == "POST":
            if 'public_key' in body:
                body = self.fixtures.load('_os_keypairs_create_import.json')
            else:
                body = self.fixtures.load('_os_keypairs_create.json')
        else:
            raise NotImplementedError()

        return (httplib.OK, body, self.json_content_headers, httplib.responses[httplib.OK])

    def _v1_1_slug_os_keypairs_test_key_pair(self, method, url, body, headers):
        if method == 'GET':
            body = self.fixtures.load('_os_keypairs_get_one.json')
        else:
            raise NotImplementedError()

        return (httplib.OK, body, self.json_content_headers, httplib.responses[httplib.OK])

    def _v1_1_slug_os_keypairs_doesnt_exist(self, method, url, body, headers):
        if method == 'GET':
            body = self.fixtures.load('_os_keypairs_not_found.json')
        else:
            raise NotImplementedError()

        return (httplib.NOT_FOUND, body, self.json_content_headers,
                httplib.responses[httplib.NOT_FOUND])

    def _v1_1_slug_os_keypairs_key1(self, method, url, body, headers):
        if method == "DELETE":
            return (httplib.ACCEPTED, "", {}, httplib.responses[httplib.ACCEPTED])
        else:
            raise NotImplementedError()

    def _v1_1_slug_os_volumes(self, method, url, body, headers):
        if method == "GET":
            body = self.fixtures.load('_os_volumes.json')
        elif method == "POST":
            body = self.fixtures.load('_os_volumes_create.json')
        else:
            raise NotImplementedError()

        return (httplib.OK, body, self.json_content_headers, httplib.responses[httplib.OK])

    def _v1_1_slug_os_volumes_cd76a3a1_c4ce_40f6_9b9f_07a61508938d(self, method, url, body, headers):
        if method == "GET":
            body = self.fixtures.load(
                '_os_volumes_cd76a3a1_c4ce_40f6_9b9f_07a61508938d.json')
        elif method == "DELETE":
            body = ''
        else:
            raise NotImplementedError()

        return (httplib.OK, body, self.json_content_headers, httplib.responses[httplib.OK])

    def _v1_1_slug_servers_12065_os_volume_attachments(self, method, url, body, headers):
        if method == "POST":
            body = self.fixtures.load(
                '_servers_12065_os_volume_attachments.json')
        else:
            raise NotImplementedError()

        return (httplib.OK, body, self.json_content_headers, httplib.responses[httplib.OK])

    def _v1_1_slug_servers_12065_os_volume_attachments_cd76a3a1_c4ce_40f6_9b9f_07a61508938d(self, method, url, body,
                                                                                            headers):
        if method == "DELETE":
            body = ''
        else:
            raise NotImplementedError()

        return (httplib.OK, body, self.json_content_headers, httplib.responses[httplib.OK])

    def _v1_1_slug_os_floating_ip_pools(self, method, url, body, headers):
        if method == "GET":
            body = self.fixtures.load('_floating_ip_pools.json')
            return (httplib.OK, body, self.json_content_headers, httplib.responses[httplib.OK])
        else:
            raise NotImplementedError()

    def _v1_1_slug_os_floating_ips_foo_bar_id(self, method, url, body, headers):
        if method == "DELETE":
            body = ''
            return (httplib.ACCEPTED, body, self.json_content_headers, httplib.responses[httplib.OK])
        else:
            raise NotImplementedError()

    def _v1_1_slug_os_floating_ips(self, method, url, body, headers):
        if method == "GET":
            body = self.fixtures.load('_floating_ips.json')
            return (httplib.OK, body, self.json_content_headers, httplib.responses[httplib.OK])
        elif method == "POST":
            body = self.fixtures.load('_floating_ip.json')
            return (httplib.OK, body, self.json_content_headers, httplib.responses[httplib.OK])
        else:
            raise NotImplementedError()

    def _v1_1_slug_servers_4242_action(self, method, url, body, headers):
        if method == "POST":
            body = ''
            return (httplib.ACCEPTED, body, self.json_content_headers, httplib.responses[httplib.OK])
        else:
            raise NotImplementedError()

    def _v1_1_slug_os_networks(self, method, url, body, headers):
        if method == 'GET':
            body = self.fixtures.load('_os_networks.json')
            return (httplib.OK, body, self.json_content_headers, httplib.responses[httplib.OK])
        elif method == 'POST':
            body = self.fixtures.load('_os_networks_POST.json')
            return (httplib.ACCEPTED, body, self.json_content_headers, httplib.responses[httplib.OK])
        raise NotImplementedError()

    def _v1_1_slug_os_networks_f13e5051_feea_416b_827a_1a0acc2dad14(self, method, url, body, headers):
        if method == 'DELETE':
            body = ''
            return (httplib.ACCEPTED, body, self.json_content_headers, httplib.responses[httplib.OK])
        raise NotImplementedError()

    def _v1_1_slug_servers_72258_action(self, method, url, body, headers):
        if method == 'POST':
            body = self.fixtures.load('_servers_suspend.json')
            return (httplib.ACCEPTED, body, self.json_content_headers, httplib.responses[httplib.OK])
        else:
            raise NotImplementedError()

    def _v1_1_slug_servers_12063_action(self, method, url, body, headers):
        if method == 'POST':
            body = self.fixtures.load('_servers_unpause.json')
            return (httplib.ACCEPTED, body, self.json_content_headers, httplib.responses[httplib.OK])
        else:
            raise NotImplementedError()

    def _v1_1_slug_servers_12086_action(self, method, url, body, headers):
        if method == 'POST':
            body = self.fixtures.load('_servers_12086_console_output.json')
            return (httplib.ACCEPTED, body, self.json_content_headers, httplib.responses[httplib.OK])
        else:
            raise NotImplementedError()

    def _v1_1_slug_os_snapshots(self, method, url, body, headers):
        if method == 'GET':
            body = self.fixtures.load('_os_snapshots.json')
        elif method == 'POST':
            body = self.fixtures.load('_os_snapshots_create.json')
        else:
            raise NotImplementedError()

        return (httplib.OK, body, self.json_content_headers, httplib.responses[httplib.OK])

    def _v1_1_slug_os_snapshots_3fbbcccf_d058_4502_8844_6feeffdf4cb5(self, method, url, body, headers):
        if method == 'GET':
            body = self.fixtures.load('_os_snapshot.json')
            status_code = httplib.OK
        elif method == 'DELETE':
            body = ''
            status_code = httplib.NO_CONTENT
        else:
            raise NotImplementedError()

        return (status_code, body, self.json_content_headers, httplib.responses[httplib.OK])

    def _v1_1_slug_os_snapshots_3fbbcccf_d058_4502_8844_6feeffdf4cb5_RACKSPACE(self, method, url, body, headers):
        if method == 'GET':
            body = self.fixtures.load('_os_snapshot_rackspace.json')
            status_code = httplib.OK
        elif method == 'DELETE':
            body = ''
            status_code = httplib.NO_CONTENT
        else:
            raise NotImplementedError()

        return (status_code, body, self.json_content_headers, httplib.responses[httplib.OK])

    def _v1_1_slug_os_snapshots_RACKSPACE(self, method, url, body, headers):
        if method == 'GET':
            body = self.fixtures.load('_os_snapshots_rackspace.json')
        elif method == 'POST':
            body = self.fixtures.load('_os_snapshots_create_rackspace.json')
        else:
            raise NotImplementedError()

        return (httplib.OK, body, self.json_content_headers, httplib.responses[httplib.OK])

    def _v2_1337_v2_0_networks(self, method, url, body, headers):
        if method == 'GET':
            if "router:external=True" in url:
                body = self.fixtures.load('_v2_0__networks_public.json')
                return (httplib.OK, body, self.json_content_headers, httplib.responses[httplib.OK])
            else:
                body = self.fixtures.load('_v2_0__networks.json')
                return (httplib.OK, body, self.json_content_headers, httplib.responses[httplib.OK])
        elif method == 'POST':
            body = self.fixtures.load('_v2_0__networks_POST.json')
            return (httplib.ACCEPTED, body, self.json_content_headers, httplib.responses[httplib.OK])
        raise NotImplementedError()

    def _v2_1337_v2_0_networks_d32019d3_bc6e_4319_9c1d_6722fc136a22(self, method, url, body, headers):
        if method == 'GET':
            body = self.fixtures.load('_v2_0__networks_POST.json')
            return (httplib.OK, body, self.json_content_headers, httplib.responses[httplib.OK])
        elif method == 'DELETE':
            body = ''
            return (httplib.NO_CONTENT, body, self.json_content_headers, httplib.responses[httplib.OK])

    def _v2_1337_v2_0_subnets_08eae331_0402_425a_923c_34f7cfe39c1b(self, method, url, body, headers):
        if method == 'GET':
            body = self.fixtures.load('_v2_0__subnet.json')
            return (httplib.OK, body, self.json_content_headers, httplib.responses[httplib.OK])
        if method == 'DELETE':
            body = ''
            return (httplib.NO_CONTENT, body, self.json_content_headers, httplib.responses[httplib.OK])
        elif method == 'PUT':
            body = self.fixtures.load('_v2_0__subnet.json')
            return (httplib.OK, body, self.json_content_headers, httplib.responses[httplib.OK])

    def _v2_1337_v2_0_subnets(self, method, url, body, headers):
        if method == 'POST':
            body = self.fixtures.load('_v2_0__subnet.json')
            return (httplib.CREATED, body, self.json_content_headers, httplib.responses[httplib.OK])
        else:
            body = self.fixtures.load('_v2_0__subnets.json')
            return (httplib.OK, body, self.json_content_headers, httplib.responses[httplib.OK])

    def _v2_1337_volumes_detail(self, method, url, body, headers):
        body = self.fixtures.load('_v2_0__volumes.json')
        return (httplib.OK, body, self.json_content_headers, httplib.responses[httplib.OK])

    def _v2_1337_volumes(self, method, url, body, headers):
        if method == 'POST':
            body = self.fixtures.load('_v2_0__volume.json')
            return (httplib.CREATED, body, self.json_content_headers, httplib.responses[httplib.OK])

    def _v2_1337_volumes_cd76a3a1_c4ce_40f6_9b9f_07a61508938d(self, method, url, body, headers):
        if method == 'GET':
            body = self.fixtures.load('_v2_0__volume.json')
            return (httplib.OK, body, self.json_content_headers, httplib.responses[httplib.OK])
        if method == 'DELETE':
            body = ''
            return (httplib.NO_CONTENT, body, self.json_content_headers, httplib.responses[httplib.OK])

    def _v2_1337_volumes_abc6a3a1_c4ce_40f6_9b9f_07a61508938d(self, method, url, body, headers):
        if method == 'GET':
            body = self.fixtures.load('_v2_0__volume_abc6a3a1_c4ce_40f6_9b9f_07a61508938d.json')
            return (httplib.OK, body, self.json_content_headers, httplib.responses[httplib.OK])
        if method == 'DELETE':
            body = ''
            return (httplib.NO_CONTENT, body, self.json_content_headers, httplib.responses[httplib.OK])

    def _v2_1337_snapshots_detail(self, method, url, body, headers):
        if ('unit_test=paginate' in url and 'marker' not in url) or \
                'unit_test=pagination_loop' in url:
            body = self.fixtures.load('_v2_0__snapshots_paginate_start.json')
        else:
            body = self.fixtures.load('_v2_0__snapshots.json')
        return (httplib.OK, body, self.json_content_headers, httplib.responses[httplib.OK])

    def _v2_1337_snapshots(self, method, url, body, headers):
        if method == 'POST':
            body = self.fixtures.load('_v2_0__snapshot.json')
            return (httplib.CREATED, body, self.json_content_headers, httplib.responses[httplib.OK])

    def _v2_1337_snapshots_3fbbcccf_d058_4502_8844_6feeffdf4cb5(self, method, url, body, headers):
        if method == 'GET':
            body = self.fixtures.load('_v2_0__snapshot.json')
            return (httplib.OK, body, self.json_content_headers, httplib.responses[httplib.OK])
        if method == 'DELETE':
            body = ''
            return (httplib.NO_CONTENT, body, self.json_content_headers, httplib.responses[httplib.OK])

    def _v2_1337_v2_0_security_groups(self, method, url, body, headers):
        if method == 'POST':
            body = self.fixtures.load('_v2_0__security_group.json')
            return (httplib.CREATED, body, self.json_content_headers, httplib.responses[httplib.OK])
        if method == 'GET':
            body = self.fixtures.load('_v2_0__security_groups.json')
            return (httplib.OK, body, self.json_content_headers, httplib.responses[httplib.OK])

    def _v2_1337_v2_0_security_groups_6(self, method, url, body, headers):
        if method == 'GET':
            body = self.fixtures.load('_v2_0__security_group.json')
            return (httplib.OK, body, self.json_content_headers, httplib.responses[httplib.OK])
        if method == 'DELETE':
            body = ''
            return (httplib.NO_CONTENT, body, self.json_content_headers, httplib.responses[httplib.OK])

    def _v2_1337_v2_0_security_group_rules(self, method, url, body, headers):
        if method == 'POST':
            body = self.fixtures.load('_v2_0__security_group_rule.json')
            return (httplib.CREATED, body, self.json_content_headers, httplib.responses[httplib.OK])

    def _v2_1337_v2_0_security_group_rules_2(self, method, url, body, headers):
        if method == 'DELETE':
            body = ''
            return (httplib.NO_CONTENT, body, self.json_content_headers, httplib.responses[httplib.OK])

    def _v2_1337_v2_0_floatingips(self, method, url, body, headers):
        if method == 'POST':
            body = self.fixtures.load('_v2_0__floatingip.json')
            return (httplib.CREATED, body, self.json_content_headers, httplib.responses[httplib.OK])
        if method == 'GET':
            body = self.fixtures.load('_v2_0__floatingips.json')
            return (httplib.OK, body, self.json_content_headers, httplib.responses[httplib.OK])
    
    def _v2_1337_v2_0_floatingips_foo_bar_id(self, method, url, body, headers):
        if method == 'DELETE':
            body = ''
            return (httplib.NO_CONTENT, body, self.json_content_headers, httplib.responses[httplib.OK])

    def _v2_1337_v2_0_routers_f8a44de0_fc8e_45df_93c7_f79bf3b01c95(self, method, url, body, headers):
        if method == 'GET':
            body = self.fixtures.load('_v2_0__router.json')
            return (httplib.OK, body, self.json_content_headers, httplib.responses[httplib.OK])
        if method == 'DELETE':
            body = ''
            return (httplib.NO_CONTENT, body, self.json_content_headers, httplib.responses[httplib.OK])

    def _v2_1337_v2_0_routers(self, method, url, body, headers):
        if method == 'POST':
            body = self.fixtures.load('_v2_0__router.json')
            return (httplib.CREATED, body, self.json_content_headers, httplib.responses[httplib.OK])
        else:
            body = self.fixtures.load('_v2_0__routers.json')
            return (httplib.OK, body, self.json_content_headers, httplib.responses[httplib.OK])

    def _v2_1337_v2_0_routers_f8a44de0_fc8e_45df_93c7_f79bf3b01c95_add_router_interface(self, method, url,
                                                                                        body, headers):
        if method == 'PUT':
            body = self.fixtures.load('_v2_0__router_interface.json')
            return (httplib.OK, body, self.json_content_headers, httplib.responses[httplib.OK])

    def _v2_1337_v2_0_routers_f8a44de0_fc8e_45df_93c7_f79bf3b01c95_remove_router_interface(self, method, url,
                                                                                           body, headers):
        if method == 'PUT':
            body = self.fixtures.load('_v2_0__router_interface.json')
            return (httplib.OK, body, self.json_content_headers, httplib.responses[httplib.OK])
# This exists because the nova compute url in devstack has v2 in there but the v1.1 fixtures
# work fine.


class OpenStack_2_0_MockHttp(OpenStack_1_1_MockHttp):

    def __init__(self, *args, **kwargs):
        super(OpenStack_2_0_MockHttp, self).__init__(*args, **kwargs)

        methods1 = OpenStack_1_1_MockHttp.__dict__

        names1 = [m for m in methods1 if m.find('_v1_1') == 0]

        for name in names1:
            method = methods1[name]
            new_name = name.replace('_v1_1_slug_', '_v2_1337_')
            setattr(self, new_name, method_type(method, self,
                                                OpenStack_2_0_MockHttp))


class OpenStack_1_1_Auth_2_0_Tests(OpenStack_1_1_Tests):
    driver_args = OPENSTACK_PARAMS + ('1.1',)
    driver_kwargs = {'ex_force_auth_version': '2.0'}

    def setUp(self):
        self.driver_klass.connectionCls.conn_class = OpenStack_2_0_MockHttp
        self.driver_klass.connectionCls.auth_url = "https://auth.api.example.com"
        OpenStackMockHttp.type = None
        OpenStack_1_1_MockHttp.type = None
        OpenStack_2_0_MockHttp.type = None
        self.driver = self.create_driver()
        # normally authentication happens lazily, but we force it here
        self.driver.connection._populate_hosts_and_request_paths()
        clear_pricing_data()
        self.node = self.driver.list_nodes()[1]

    def test_auth_user_info_is_set(self):
        self.driver.connection._populate_hosts_and_request_paths()
        self.assertEqual(self.driver.connection.auth_user_info, {
            'id': '7',
            'name': 'testuser',
            'roles': [{'description': 'Default Role.',
                       'id': 'identity:default',
                       'name': 'identity:default'}]})


if __name__ == '__main__':
    sys.exit(unittest.main())<|MERGE_RESOLUTION|>--- conflicted
+++ resolved
@@ -1295,11 +1295,7 @@
     def test_import_key_pair_from_file(self):
         name = 'key3'
         path = os.path.join(
-<<<<<<< HEAD
-            os.path.dirname(__file__), 'fixtures', 'misc', 'dummy_rsa.pub')
-=======
             os.path.dirname(__file__), 'fixtures', 'misc', 'test_rsa.pub')
->>>>>>> 25777a94
 
         with open(path, 'r') as fp:
             pub_key = fp.read()
@@ -1315,11 +1311,7 @@
     def test_import_key_pair_from_string(self):
         name = 'key3'
         path = os.path.join(
-<<<<<<< HEAD
-            os.path.dirname(__file__), 'fixtures', 'misc', 'dummy_rsa.pub')
-=======
             os.path.dirname(__file__), 'fixtures', 'misc', 'test_rsa.pub')
->>>>>>> 25777a94
 
         with open(path, 'r') as fp:
             pub_key = fp.read()
